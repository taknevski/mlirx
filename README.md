--- conflicted
+++ resolved
@@ -19,10 +19,8 @@
 
 ## Upstream LLVM README
 
-<<<<<<< HEAD
 [The LLVM Complier Infastructure
 README](https://github.com/llvm/llvm-project/blob/master/README.md)
-=======
 ### Overview
 
 Welcome to the LLVM project!
@@ -113,5 +111,4 @@
 [Getting Started with LLVM](https://llvm.org/docs/GettingStarted.html#getting-started-with-llvm)
 page for detailed information on configuring and compiling LLVM. You can visit
 [Directory Layout](https://llvm.org/docs/GettingStarted.html#directory-layout)
-to learn about the layout of the source code tree.
->>>>>>> fbee4a0c
+to learn about the layout of the source code tree.