--- conflicted
+++ resolved
@@ -89,20 +89,9 @@
 /// bounds into a single loop.
 std::unique_ptr<OpPassBase<FuncOp>> createLoopCoalescingPass();
 
-<<<<<<< HEAD
-/// Performs packing (or explicit copying) of accessed memref regions into
-/// buffers in the specified faster memory space through either pointwise copies
-/// or DMA operations.
-std::unique_ptr<OpPassBase<FuncOp>> createAffineDataCopyGenerationPass(
-    unsigned slowMemorySpace, unsigned fastMemorySpace,
-    unsigned tagMemorySpace = 0, int minDmaTransferSize = 1024,
-    uint64_t fastMemCapacityBytes = std::numeric_limits<uint64_t>::max());
-
 /// Creates a pass that performs high order polyhedral optimization.
 std::unique_ptr<OpPassBase<FuncOp>> createHigherOrderPolyhedralOptPass();
 
-=======
->>>>>>> 7ece7c0f
 /// Creates a pass to perform optimizations relying on memref dataflow such as
 /// store to load forwarding, scalar replacement of memref accesses, elimination
 /// of dead stores, and dead allocs.
