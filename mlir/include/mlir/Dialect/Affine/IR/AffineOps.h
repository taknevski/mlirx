--- conflicted
+++ resolved
@@ -32,14 +32,9 @@
 class OpBuilder;
 
 /// A utility function to check if a value is defined at the top level of an
-<<<<<<< HEAD
-/// op isolated from above or an affine graybox. A value of index type defined
-/// at the top level is always a valid symbol.
-=======
 /// op with trait `PolyhedralScope` or is a region argument for such an op. A
 /// value of index type defined at the top level is always a valid symbol for
 /// all its uses.
->>>>>>> c79a366e
 bool isTopLevelValue(Value value);
 
 /// AffineDmaStartOp starts a non-blocking DMA operation that transfers data
@@ -322,166 +317,6 @@
                      SmallVectorImpl<OpFoldResult> &results);
 };
 
-<<<<<<< HEAD
-/// The "affine.load" op reads an element from a memref, where the index
-/// for each memref dimension is an affine expression of loop induction
-/// variables and symbols. The output of 'affine.load' is a new value with the
-/// same type as the elements of the memref. An affine expression of loop IVs
-/// and symbols must be specified for each dimension of the memref. The keyword
-/// 'symbol' can be used to indicate SSA identifiers which are symbolic.
-//
-//  Example 1:
-//
-//    %1 = affine.load %0[%i0 + 3, %i1 + 7] : memref<100x100xf32>
-//
-//  Example 2: Uses 'symbol' keyword for symbols '%n' and '%m'.
-//
-//    %1 = affine.load %0[%i0 + symbol(%n), %i1 + symbol(%m)]
-//      : memref<100x100xf32>
-//
-class AffineLoadOp : public Op<AffineLoadOp, OpTrait::OneResult,
-                               OpTrait::AtLeastNOperands<1>::Impl> {
-public:
-  using Op::Op;
-
-  /// Builds an affine load op with the specified map and operands.
-  static void build(Builder *builder, OperationState &result, AffineMap map,
-                    ValueRange operands);
-  /// Builds an affine load op with an identity map and operands.
-  static void build(Builder *builder, OperationState &result, Value memref,
-                    ValueRange indices = {});
-  /// Builds an affine load op with the specified map and its operands.
-  static void build(Builder *builder, OperationState &result, Value memref,
-                    AffineMap map, ValueRange mapOperands);
-
-  /// Returns the operand index of the memref.
-  unsigned getMemRefOperandIndex() { return 0; }
-
-  /// Get memref operand.
-  Value getMemRef() { return getOperand(getMemRefOperandIndex()); }
-  void setMemRef(Value value) { setOperand(getMemRefOperandIndex(), value); }
-  MemRefType getMemRefType() {
-    return getMemRef().getType().cast<MemRefType>();
-  }
-
-  /// Get affine map operands.
-  operand_range getMapOperands() { return llvm::drop_begin(getOperands(), 1); }
-
-  /// Returns the affine map used to index the memref for this operation.
-  AffineMap getAffineMap() { return getAffineMapAttr().getValue(); }
-  AffineMapAttr getAffineMapAttr() {
-    return getAttr(getMapAttrName()).cast<AffineMapAttr>();
-  }
-
-  /// Returns the AffineMapAttr associated with 'memref'.
-  NamedAttribute getAffineMapAttrForMemRef(Value memref) {
-    assert(memref == getMemRef());
-    return {Identifier::get(getMapAttrName(), getContext()),
-            getAffineMapAttr()};
-  }
-
-  static StringRef getMapAttrName() { return "map"; }
-  static StringRef getOperationName() { return "affine.load"; }
-
-  // Hooks to customize behavior of this op.
-  static ParseResult parse(OpAsmParser &parser, OperationState &result);
-  void print(OpAsmPrinter &p);
-  LogicalResult verify();
-  static void getCanonicalizationPatterns(OwningRewritePatternList &results,
-                                          MLIRContext *context);
-  OpFoldResult fold(ArrayRef<Attribute> operands);
-};
-
-/// The "affine.store" op writes an element to a memref, where the index
-/// for each memref dimension is an affine expression of loop induction
-/// variables and symbols. The 'affine.store' op stores a new value which is the
-/// same type as the elements of the memref. An affine expression of loop IVs
-/// and symbols must be specified for each dimension of the memref. The keyword
-/// 'symbol' can be used to indicate SSA identifiers which are symbolic.
-//
-//  Example 1:
-//
-//    affine.store %v0, %0[%i0 + 3, %i1 + 7] : memref<100x100xf32>
-//
-//  Example 2: Uses 'symbol' keyword for symbols '%n' and '%m'.
-//
-//    affine.store %v0, %0[%i0 + symbol(%n), %i1 + symbol(%m)]
-//      : memref<100x100xf32>
-//
-class AffineStoreOp : public Op<AffineStoreOp, OpTrait::ZeroResult,
-                                OpTrait::AtLeastNOperands<1>::Impl> {
-public:
-  using Op::Op;
-
-  /// Builds an affine store operation with the provided indices (identity map).
-  static void build(Builder *builder, OperationState &result,
-                    Value valueToStore, Value memref, ValueRange indices);
-  /// Builds an affine store operation with the specified map and its operands.
-  static void build(Builder *builder, OperationState &result,
-                    Value valueToStore, Value memref, AffineMap map,
-                    ValueRange mapOperands);
-
-  /// Get value to be stored by store operation.
-  Value getValueToStore() { return getOperand(0); }
-
-  /// Returns the operand index of the memref.
-  unsigned getMemRefOperandIndex() { return 1; }
-
-  /// Get memref operand.
-  Value getMemRef() { return getOperand(getMemRefOperandIndex()); }
-  void setMemRef(Value value) { setOperand(getMemRefOperandIndex(), value); }
-
-  MemRefType getMemRefType() {
-    return getMemRef().getType().cast<MemRefType>();
-  }
-
-  /// Get affine map operands.
-  operand_range getMapOperands() { return llvm::drop_begin(getOperands(), 2); }
-
-  /// Returns the affine map used to index the memref for this operation.
-  AffineMap getAffineMap() { return getAffineMapAttr().getValue(); }
-  AffineMapAttr getAffineMapAttr() {
-    return getAttr(getMapAttrName()).cast<AffineMapAttr>();
-  }
-
-  /// Returns the AffineMapAttr associated with 'memref'.
-  NamedAttribute getAffineMapAttrForMemRef(Value memref) {
-    assert(memref == getMemRef());
-    return {Identifier::get(getMapAttrName(), getContext()),
-            getAffineMapAttr()};
-  }
-
-  static StringRef getMapAttrName() { return "map"; }
-  static StringRef getOperationName() { return "affine.store"; }
-
-  // Hooks to customize behavior of this op.
-  static ParseResult parse(OpAsmParser &parser, OperationState &result);
-  void print(OpAsmPrinter &p);
-  LogicalResult verify();
-  static void getCanonicalizationPatterns(OwningRewritePatternList &results,
-                                          MLIRContext *context);
-  LogicalResult fold(ArrayRef<Attribute> cstOperands,
-                     SmallVectorImpl<OpFoldResult> &results);
-};
-
-/// Returns true if the given Value can be used as a dimension id in the closest
-/// op that is isolated from above or an affine graybox enclosing this value's
-/// definition or block argument appearance.
-bool isValidDim(Value value);
-
-/// Returns true if the given Value can be used as a dimension id for an op with
-/// a region.
-bool isValidDim(Value value, Operation *opWithRegion);
-
-/// Returns true if the given value can be used as a symbol in the closest
-/// op that is isolated from above or an affine graybox op enclosing this
-/// value's definition or block argument appearance.
-bool isValidSymbol(Value value);
-
-/// Returns true if the given Value can be used as a symbol for an
-/// op with a region.
-bool isValidSymbol(Value value, Operation *opWithRegion);
-=======
 /// Returns true if the given Value can be used as a dimension id in the region
 /// of the closest surrounding op that has the trait `PolyhedralScope`.
 bool isValidDim(Value value);
@@ -497,7 +332,6 @@
 /// Returns true if the given Value can be used as a symbol for `region`, i.e.,
 /// for all its uses in `region`.
 bool isValidSymbol(Value value, Region *region);
->>>>>>> c79a366e
 
 /// Modifies both `map` and `operands` in-place so as to:
 /// 1. drop duplicate operands
