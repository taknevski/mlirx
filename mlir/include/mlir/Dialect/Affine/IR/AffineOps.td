--- conflicted
+++ resolved
@@ -83,22 +83,6 @@
     /// Returns the affine value map computed from this operation.
     AffineValueMap getAffineValueMap();
 
-<<<<<<< HEAD
-    /// Returns true if the result of this operation can be used as dimension
-    /// id.
-    bool isValidDim();
-
-    /// Returns true if the result of this operation can be used as dimension id
-    /// within the region of the op 'opWithRegion'.
-    bool isValidDim(Operation *opWithRegion);
-
-    /// Returns true if the result of this operation is a symbol.
-    bool isValidSymbol();
-
-    /// Returns true if the result of this operation is a symbol in the region
-    /// of 'opWithRegion'.
-    bool isValidSymbol(Operation * opWithRegion);
-=======
     /// Returns true if the result of this operation can be used as dimension id
     /// in the region of the closest surrounding op with trait PolyhedralScope.
     bool isValidDim();
@@ -114,7 +98,6 @@
     /// Returns true if the result of this operation is a symbol for all its
     /// uses in `region`.
     bool isValidSymbol(Region *region);
->>>>>>> c79a366e
 
     operand_range getMapOperands() { return getOperands(); }
   }];
@@ -782,7 +765,7 @@
   let verifier = ?;
 }
 
-def AffineExecuteRegionOp : Affine_Op<"execute_region"> {
+def AffineExecuteRegionOp : Affine_Op<"execute_region", [PolyhedralScope]> {
   let summary = "execute_region operation";
   let description = [{
       The `affine.execute_region` op introduces a new symbol context for affine
