--- conflicted
+++ resolved
@@ -157,18 +157,17 @@
   ];
 }
 
-<<<<<<< HEAD
 def AffineVectorize : FunctionPass<"affine-vectorize"> {
   let summary = "Auto-vectorize affine.for ops";
   let constructor = "mlir::createAffineVectorizePass()";
   let options =
       [Option<"clSimdWidth", "simd-width", "unsigned",
               /*default=*/"256", "Hardware vector width for vectorization">];
-=======
+}
+
 def AffineParallelize : FunctionPass<"affine-parallelize"> {
   let summary = "Convert affine.for ops into 1-D affine.parallel";
   let constructor = "mlir::createAffineParallelizePass()";
->>>>>>> 3382b717
 }
 
 def SimplifyAffineStructures : FunctionPass<"simplify-affine-structures"> {
