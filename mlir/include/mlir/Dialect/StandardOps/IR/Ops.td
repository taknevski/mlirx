--- conflicted
+++ resolved
@@ -1522,7 +1522,6 @@
 }
 
 //===----------------------------------------------------------------------===//
-<<<<<<< HEAD
 // ExecuteRegionOp
 //===----------------------------------------------------------------------===//
 
@@ -1557,7 +1556,9 @@
   // TODO: If the parent is a Func op (which would be the case if all
   // other ops are from the std dialect), the inliner could be used to inline.
   let hasCanonicalizer = 0;
-=======
+}
+
+//===----------------------------------------------------------------------===//
 // TensorFromElementsOp
 //===----------------------------------------------------------------------===//
 
@@ -1588,7 +1589,6 @@
     }]>];
 
   let hasCanonicalizer = 1;
->>>>>>> 827c0122
 }
 
 //===----------------------------------------------------------------------===//
@@ -1874,7 +1874,7 @@
 // MemRefShapeCastOp
 //===----------------------------------------------------------------------===//
 
-def MemRefShapeCastOp : CastOp<"memref_shape_cast"> {
+def MemRefShapeCastOp : Std_Op<"memref_shape_cast", [NoSideEffect]> {
   let summary = "memref shape cast operation";
   let description = [{
     The "memref_shape_cast" operation converts a memref from an non-vector
@@ -1890,6 +1890,15 @@
   let arguments = (ins AnyMemRef:$source);
   let results = (outs AnyMemRef);
 
+  let parser = [{
+    return impl::parseCastOp(parser, result);
+  }];
+  let printer = [{
+    return printStandardCastOp(this->getOperation(), p);
+  }];
+
+  let verifier = [{ return ::verifyCastOp(*this); }];
+
   let extraClassDeclaration = [{
     /// Return true if `a` and `b` are valid operand and result pairs for
     /// the operation.
@@ -1898,6 +1907,8 @@
     /// The result of a memref_shape_cast is always a memref.
     MemRefType getType() { return getResult().getType().cast<MemRefType>(); }
   }];
+
+  let hasFolder = 1;
 }
 
 //===----------------------------------------------------------------------===//
