--- conflicted
+++ resolved
@@ -1427,12 +1427,7 @@
 // ReturnOp
 //===----------------------------------------------------------------------===//
 
-<<<<<<< HEAD
-def ReturnOp : Std_Op<"return", [Terminator]> {
-=======
-def ReturnOp : Std_Op<"return", [NoSideEffect, HasParent<"FuncOp">,
-                                 Terminator]> {
->>>>>>> 7ece7c0f
+def ReturnOp : Std_Op<"return", [NoSideEffect, Terminator]> {
   let summary = "return operation";
   let description = [{
     The `return` terminator operation, when enclosed immediately by a function,
