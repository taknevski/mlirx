--- conflicted
+++ resolved
@@ -2209,12 +2209,9 @@
 // ReturnOp
 //===----------------------------------------------------------------------===//
 
-<<<<<<< HEAD
-def ReturnOp : Std_Op<"return", [NoSideEffect, ReturnLike, Terminator]> {
-=======
-def ReturnOp : Std_Op<"return", [NoSideEffect, HasParent<"FuncOp">,
-                                MemRefsNormalizable, ReturnLike, Terminator]> {
->>>>>>> bef38e86
+def ReturnOp
+    : Std_Op<"return",
+             [MemRefsNormalizable, NoSideEffect, ReturnLike, Terminator]> {
   let summary = "return operation";
   let description = [{
     The `return` terminator operation, when enclosed immediately by a function,
@@ -3072,7 +3069,7 @@
 
   let extraClassDeclaration = [{
     /// The result of a tensor_load is always a tensor.
-    TensorType getType() { 
+    TensorType getType() {
       Type resultType = getResult().getType();
       if (resultType.isa<TensorType>())
         return resultType.cast<TensorType>();
