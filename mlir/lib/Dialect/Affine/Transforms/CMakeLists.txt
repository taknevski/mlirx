--- conflicted
+++ resolved
@@ -3,12 +3,8 @@
   AffineLoopInvariantCodeMotion.cpp
   AffineLoopNormalize.cpp
   AffineParallelize.cpp
-<<<<<<< HEAD
   AffineScalarReplacement.cpp
   AffineVectorize.cpp
-  AffineParallelNormalize.cpp
-=======
->>>>>>> 02b2c024
   LoopTiling.cpp
   LoopUnroll.cpp
   LoopUnrollAndJam.cpp
