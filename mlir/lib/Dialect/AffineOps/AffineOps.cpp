--- conflicted
+++ resolved
@@ -158,7 +158,8 @@
   // This value has to be a block argument for an op isolated from above or an
   // affine.for. (A graybox can't have index type arguments.)
   auto *parentOp = value.cast<BlockArgument>().getOwner()->getParentOp();
-  return parentOp->isKnownIsolatedFromAbove() || isa<AffineForOp>(parentOp);
+  return parentOp->isKnownIsolatedFromAbove() || isa<AffineForOp>(parentOp) ||
+         isa<AffineParallelOp>(parentOp);
 }
 
 // Value can be used as a dimension id if it is valid as a symbol, or it is an
@@ -177,7 +178,6 @@
     auto *parentOp = value.cast<BlockArgument>().getOwner()->getParentOp();
     return parentOp->isKnownIsolatedFromAbove() || isa<AffineForOp>(parentOp);
   }
-<<<<<<< HEAD
 
   // Top level operation or constant operation is ok.
   if (::isTopLevelValue(value, opWithRegion) || isa<ConstantOp>(op))
@@ -190,13 +190,6 @@
   if (auto dimOp = dyn_cast<DimOp>(op))
     return isTopLevelValue(dimOp.getOperand());
   return false;
-=======
-  // This value has to be a block argument of a FuncOp, an 'affine.for', or an
-  // 'affine.parallel'.
-  auto *parentOp = value.cast<BlockArgument>().getOwner()->getParentOp();
-  return isa<FuncOp>(parentOp) || isa<AffineForOp>(parentOp) ||
-         isa<AffineParallelOp>(parentOp);
->>>>>>> 07d2cdae
 }
 
 /// Returns true if the 'index' dimension of the `memref` defined by
@@ -2313,7 +2306,6 @@
 }
 
 //===----------------------------------------------------------------------===//
-<<<<<<< HEAD
 // AffineGrayBoxOp
 //===----------------------------------------------------------------------===//
 //
@@ -2441,7 +2433,7 @@
   p.printOptionalAttrDict(op.getAttrs());
 }
 
-=======
+//===----------------------------------------------------------------------===//
 // AffineParallelOp
 //===----------------------------------------------------------------------===//
 
@@ -2671,7 +2663,6 @@
   return success();
 }
 
->>>>>>> 07d2cdae
 //===----------------------------------------------------------------------===//
 // TableGen'd op method definitions
 //===----------------------------------------------------------------------===//
