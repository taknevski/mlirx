//===- jit-runner.cpp - MLIR CPU Execution Driver Library -----------------===//
//
// Part of the LLVM Project, under the Apache License v2.0 with LLVM Exceptions.
// See https://llvm.org/LICENSE.txt for license information.
// SPDX-License-Identifier: Apache-2.0 WITH LLVM-exception
//
//===----------------------------------------------------------------------===//
//
// This is a library that provides a shared implementation for command line
// utilities that execute an MLIR file on the CPU by translating MLIR to LLVM
// IR before JIT-compiling and executing the latter.
//
// The translation can be customized by providing an MLIR to MLIR
// transformation.
//===----------------------------------------------------------------------===//

#include "mlir/ExecutionEngine/JitRunner.h"

#include "mlir/Dialect/LLVMIR/LLVMDialect.h"
#include "mlir/ExecutionEngine/ExecutionEngine.h"
#include "mlir/ExecutionEngine/OptUtils.h"
#include "mlir/IR/BuiltinTypes.h"
#include "mlir/IR/MLIRContext.h"
#include "mlir/InitAllDialects.h"
#include "mlir/Parser.h"
#include "mlir/Support/FileUtilities.h"

#include "llvm/ADT/STLExtras.h"
#include "llvm/ExecutionEngine/Orc/JITTargetMachineBuilder.h"
#include "llvm/IR/IRBuilder.h"
#include "llvm/IR/LLVMContext.h"
#include "llvm/IR/LegacyPassNameParser.h"
#include "llvm/Support/CommandLine.h"
#include "llvm/Support/FileUtilities.h"
#include "llvm/Support/SourceMgr.h"
#include "llvm/Support/StringSaver.h"
#include "llvm/Support/ToolOutputFile.h"
#include "llvm/Support/raw_ostream.h"
#include <iomanip>
#include <cstdint>
#include <numeric>
#include <sstream>
#include <sys/time.h>

using namespace mlir;
using llvm::Error;

// Timer based on gettimeofday.
// TODO: replace with an existing LLVM utility if appropriate.
static double rtclock() {
  struct timeval Tp;
  int stat = gettimeofday(&Tp, NULL);
  if (stat != 0)
    printf("Error return from gettimeofday: %d", stat);
  return (Tp.tv_sec + Tp.tv_usec * 1.0e-6);
}

namespace {
/// This options struct prevents the need for global static initializers, and
/// is only initialized if the JITRunner is invoked.
struct Options {
  llvm::cl::opt<std::string> inputFilename{llvm::cl::Positional,
                                           llvm::cl::desc("<input file>"),
                                           llvm::cl::init("-")};
  llvm::cl::opt<std::string> mainFuncName{
      "e", llvm::cl::desc("The function to be called"),
      llvm::cl::value_desc("<function name>"), llvm::cl::init("main")};
  llvm::cl::opt<std::string> mainFuncType{
      "entry-point-result",
      llvm::cl::desc("Textual description of the function type to be called"),
      llvm::cl::value_desc("f32 | i32 | i64 | void"), llvm::cl::init("f32")};

  llvm::cl::OptionCategory optFlags{"opt-like flags"};

  // CLI list of pass information
  llvm::cl::list<const llvm::PassInfo *, bool, llvm::PassNameParser> llvmPasses{
      llvm::cl::desc("LLVM optimizing passes to run"), llvm::cl::cat(optFlags)};

  // CLI variables for -On options.
  llvm::cl::opt<bool> optO0{"O0",
                            llvm::cl::desc("Run opt passes and codegen at O0"),
                            llvm::cl::cat(optFlags)};
  llvm::cl::opt<bool> optO1{"O1",
                            llvm::cl::desc("Run opt passes and codegen at O1"),
                            llvm::cl::cat(optFlags)};
  llvm::cl::opt<bool> optO2{"O2",
                            llvm::cl::desc("Run opt passes and codegen at O2"),
                            llvm::cl::cat(optFlags)};
  llvm::cl::opt<bool> optO3{"O3",
                            llvm::cl::desc("Run opt passes and codegen at O3"),
                            llvm::cl::cat(optFlags)};

  llvm::cl::OptionCategory clOptionsCategory{"linking options"};
  llvm::cl::list<std::string> clSharedLibs{
      "shared-libs", llvm::cl::desc("Libraries to link dynamically"),
      llvm::cl::ZeroOrMore, llvm::cl::MiscFlags::CommaSeparated,
      llvm::cl::cat(clOptionsCategory)};

  /// CLI variables for debugging.
  llvm::cl::opt<bool> dumpObjectFile{
      "dump-object-file",
      llvm::cl::desc("Dump JITted-compiled object to file specified with "
                     "-object-filename (<input file>.o by default).")};

  llvm::cl::opt<std::string> objectFilename{
      "object-filename",
      llvm::cl::desc("Dump JITted-compiled object to file <input file>.o")};

  llvm::cl::opt<bool> time{
      "time", llvm::cl::desc("Report compile and execution times"),
             llvm::cl::init(true)};

  llvm::cl::opt<unsigned> reps{
      "reps", llvm::cl::desc("Number of execution repetitions"),
             llvm::cl::value_desc("<unsigned>"), llvm::cl::init(1)};
};

struct CompileAndExecuteConfig {
  /// LLVM module transformer that is passed to ExecutionEngine.
  llvm::function_ref<llvm::Error(llvm::Module *)> transformer;

  /// A custom function that is passed to ExecutionEngine. It processes MLIR
  /// module and creates LLVM IR module.
  llvm::function_ref<std::unique_ptr<llvm::Module>(ModuleOp,
                                                   llvm::LLVMContext &)>
      llvmModuleBuilder;

  /// A custom function that is passed to ExecutinEngine to register symbols at
  /// runtime.
  llvm::function_ref<llvm::orc::SymbolMap(llvm::orc::MangleAndInterner)>
      runtimeSymbolMap;
};

} // end anonymous namespace

static OwningModuleRef parseMLIRInput(StringRef inputFilename,
                                      MLIRContext *context) {
  // Set up the input file.
  std::string errorMessage;
  auto file = openInputFile(inputFilename, &errorMessage);
  if (!file) {
    llvm::errs() << errorMessage << "\n";
    return nullptr;
  }

  llvm::SourceMgr sourceMgr;
  sourceMgr.AddNewSourceBuffer(std::move(file), llvm::SMLoc());
  return OwningModuleRef(parseSourceFile(sourceMgr, context));
}

static inline Error make_string_error(const Twine &message) {
  return llvm::make_error<llvm::StringError>(message.str(),
                                             llvm::inconvertibleErrorCode());
}

static Optional<unsigned> getCommandLineOptLevel(Options &options) {
  Optional<unsigned> optLevel;
  SmallVector<std::reference_wrapper<llvm::cl::opt<bool>>, 4> optFlags{
      options.optO0, options.optO1, options.optO2, options.optO3};

  // Determine if there is an optimization flag present.
  for (unsigned j = 0; j < 4; ++j) {
    auto &flag = optFlags[j].get();
    if (flag) {
      optLevel = j;
      break;
    }
  }
  return optLevel;
}

// JIT-compile the given module and run "entryPoint" with "args" as arguments.
<<<<<<< HEAD
static Error
compileAndExecute(Options &options, ModuleOp module, StringRef entryPoint,
                  std::function<llvm::Error(llvm::Module *)> transformer,
                  void **args) {
  // Record start time for compilation.
  double tStart = rtclock();
=======
static Error compileAndExecute(Options &options, ModuleOp module,
                               StringRef entryPoint,
                               CompileAndExecuteConfig config, void **args) {
>>>>>>> 02b2c024
  Optional<llvm::CodeGenOpt::Level> jitCodeGenOptLevel;
  if (auto clOptLevel = getCommandLineOptLevel(options))
    jitCodeGenOptLevel =
        static_cast<llvm::CodeGenOpt::Level>(clOptLevel.getValue());
  SmallVector<StringRef, 4> libs(options.clSharedLibs.begin(),
                                 options.clSharedLibs.end());
<<<<<<< HEAD
  auto expectedEngine = mlir::ExecutionEngine::create(module, transformer,
                                                      jitCodeGenOptLevel, libs);
  double tLapsed = rtclock() - tStart;
  if (options.time) {
    std::stringstream msg;
    msg << std::setprecision(6) << "Compilation time: " << tLapsed << "s\n";
    llvm::errs() << msg.str();
  }

=======
  auto expectedEngine = mlir::ExecutionEngine::create(
      module, config.llvmModuleBuilder, config.transformer, jitCodeGenOptLevel,
      libs);
>>>>>>> 02b2c024
  if (!expectedEngine)
    return expectedEngine.takeError();

  auto engine = std::move(*expectedEngine);
  if (config.runtimeSymbolMap)
    engine->registerSymbols(config.runtimeSymbolMap);

  auto expectedFPtr = engine->lookup(entryPoint);
  if (!expectedFPtr)
    return expectedFPtr.takeError();

  if (options.dumpObjectFile)
    engine->dumpToObjectFile(options.objectFilename.empty()
                                 ? options.inputFilename + ".o"
                                 : options.objectFilename);

  void (*fptr)(void **) = *expectedFPtr;

  tStart = rtclock();
  for (unsigned i = 0; i < options.reps; ++i)
    (*fptr)(args);
  tLapsed = rtclock() - tStart;
  if (options.time) {
    std::stringstream msg;
    msg << std::setprecision(6)
        << "Total execution time: " << tLapsed << "s\n";
    llvm::errs() << msg.str();
  }

  return Error::success();
}

static Error compileAndExecuteVoidFunction(Options &options, ModuleOp module,
                                           StringRef entryPoint,
                                           CompileAndExecuteConfig config) {
  auto mainFunction = module.lookupSymbol<LLVM::LLVMFuncOp>(entryPoint);
  if (!mainFunction || mainFunction.empty())
    return make_string_error("entry point not found");
  void *empty = nullptr;
  return compileAndExecute(options, module, entryPoint, config, &empty);
}

template <typename Type>
Error checkCompatibleReturnType(LLVM::LLVMFuncOp mainFunction);
template <>
Error checkCompatibleReturnType<int32_t>(LLVM::LLVMFuncOp mainFunction) {
  if (!mainFunction.getType().getFunctionResultType().isIntegerTy(32))
    return make_string_error("only single llvm.i32 function result supported");
  return Error::success();
}
template <>
Error checkCompatibleReturnType<int64_t>(LLVM::LLVMFuncOp mainFunction) {
  if (!mainFunction.getType().getFunctionResultType().isIntegerTy(64))
    return make_string_error("only single llvm.i64 function result supported");
  return Error::success();
}
template <>
Error checkCompatibleReturnType<float>(LLVM::LLVMFuncOp mainFunction) {
  if (!mainFunction.getType().getFunctionResultType().isFloatTy())
    return make_string_error("only single llvm.f32 function result supported");
  return Error::success();
}
template <typename Type>
Error compileAndExecuteSingleReturnFunction(Options &options, ModuleOp module,
                                            StringRef entryPoint,
                                            CompileAndExecuteConfig config) {
  auto mainFunction = module.lookupSymbol<LLVM::LLVMFuncOp>(entryPoint);
  if (!mainFunction || mainFunction.isExternal())
    return make_string_error("entry point not found");

  if (mainFunction.getType().getFunctionNumParams() != 0)
    return make_string_error("function inputs not supported");

  if (Error error = checkCompatibleReturnType<Type>(mainFunction))
    return error;

  Type res;
  struct {
    void *data;
  } data;
  data.data = &res;
  if (auto error = compileAndExecute(options, module, entryPoint, config,
                                     (void **)&data))
    return error;

  // Intentional printing of the output so we can test.
  llvm::outs() << res << '\n';

  return Error::success();
}

/// Entry point for all CPU runners. Expects the common argc/argv arguments for
/// standard C++ main functions.
int mlir::JitRunnerMain(int argc, char **argv, JitRunnerConfig config) {
  // Create the options struct containing the command line options for the
  // runner. This must come before the command line options are parsed.
  Options options;
  llvm::cl::ParseCommandLineOptions(argc, argv, "MLIR CPU execution driver\n");

  Optional<unsigned> optLevel = getCommandLineOptLevel(options);
  SmallVector<std::reference_wrapper<llvm::cl::opt<bool>>, 4> optFlags{
      options.optO0, options.optO1, options.optO2, options.optO3};
  unsigned optCLIPosition = 0;
  // Determine if there is an optimization flag present, and its CLI position
  // (optCLIPosition).
  for (unsigned j = 0; j < 4; ++j) {
    auto &flag = optFlags[j].get();
    if (flag) {
      optCLIPosition = flag.getPosition();
      break;
    }
  }
  // Generate vector of pass information, plus the index at which we should
  // insert any optimization passes in that vector (optPosition).
  SmallVector<const llvm::PassInfo *, 4> passes;
  unsigned optPosition = 0;
  for (unsigned i = 0, e = options.llvmPasses.size(); i < e; ++i) {
    passes.push_back(options.llvmPasses[i]);
    if (optCLIPosition < options.llvmPasses.getPosition(i)) {
      optPosition = i;
      optCLIPosition = UINT_MAX; // To ensure we never insert again
    }
  }

  MLIRContext context;
  registerAllDialects(context.getDialectRegistry());

  auto m = parseMLIRInput(options.inputFilename, &context);
  if (!m) {
    llvm::errs() << "could not parse the input IR\n";
    return 1;
  }

  if (config.mlirTransformer)
    if (failed(config.mlirTransformer(m.get())))
      return EXIT_FAILURE;

  auto tmBuilderOrError = llvm::orc::JITTargetMachineBuilder::detectHost();
  if (!tmBuilderOrError) {
    llvm::errs() << "Failed to create a JITTargetMachineBuilder for the host\n";
    return EXIT_FAILURE;
  }
  auto tmOrError = tmBuilderOrError->createTargetMachine();
  if (!tmOrError) {
    llvm::errs() << "Failed to create a TargetMachine for the host\n";
    return EXIT_FAILURE;
  }

  auto transformer = mlir::makeLLVMPassesTransformer(
      passes, optLevel, /*targetMachine=*/tmOrError->get(), optPosition);

  CompileAndExecuteConfig compileAndExecuteConfig;
  compileAndExecuteConfig.transformer = transformer;
  compileAndExecuteConfig.llvmModuleBuilder = config.llvmModuleBuilder;
  compileAndExecuteConfig.runtimeSymbolMap = config.runtimesymbolMap;

  // Get the function used to compile and execute the module.
  using CompileAndExecuteFnT =
      Error (*)(Options &, ModuleOp, StringRef, CompileAndExecuteConfig);
  auto compileAndExecuteFn =
      StringSwitch<CompileAndExecuteFnT>(options.mainFuncType.getValue())
          .Case("i32", compileAndExecuteSingleReturnFunction<int32_t>)
          .Case("i64", compileAndExecuteSingleReturnFunction<int64_t>)
          .Case("f32", compileAndExecuteSingleReturnFunction<float>)
          .Case("void", compileAndExecuteVoidFunction)
          .Default(nullptr);

  Error error = compileAndExecuteFn
                    ? compileAndExecuteFn(options, m.get(),
                                          options.mainFuncName.getValue(),
                                          compileAndExecuteConfig)
                    : make_string_error("unsupported function type");

  int exitCode = EXIT_SUCCESS;
  llvm::handleAllErrors(std::move(error),
                        [&exitCode](const llvm::ErrorInfoBase &info) {
                          llvm::errs() << "Error: ";
                          info.log(llvm::errs());
                          llvm::errs() << '\n';
                          exitCode = EXIT_FAILURE;
                        });

  return exitCode;
}<|MERGE_RESOLUTION|>--- conflicted
+++ resolved
@@ -170,39 +170,27 @@
 }
 
 // JIT-compile the given module and run "entryPoint" with "args" as arguments.
-<<<<<<< HEAD
-static Error
-compileAndExecute(Options &options, ModuleOp module, StringRef entryPoint,
-                  std::function<llvm::Error(llvm::Module *)> transformer,
-                  void **args) {
-  // Record start time for compilation.
-  double tStart = rtclock();
-=======
 static Error compileAndExecute(Options &options, ModuleOp module,
                                StringRef entryPoint,
                                CompileAndExecuteConfig config, void **args) {
->>>>>>> 02b2c024
+  // Record start time for compilation.
+  double tStart = rtclock();
   Optional<llvm::CodeGenOpt::Level> jitCodeGenOptLevel;
   if (auto clOptLevel = getCommandLineOptLevel(options))
     jitCodeGenOptLevel =
         static_cast<llvm::CodeGenOpt::Level>(clOptLevel.getValue());
   SmallVector<StringRef, 4> libs(options.clSharedLibs.begin(),
                                  options.clSharedLibs.end());
-<<<<<<< HEAD
-  auto expectedEngine = mlir::ExecutionEngine::create(module, transformer,
-                                                      jitCodeGenOptLevel, libs);
+  auto expectedEngine = mlir::ExecutionEngine::create(
+      module, config.llvmModuleBuilder, config.transformer, jitCodeGenOptLevel,
+      libs);
+
   double tLapsed = rtclock() - tStart;
   if (options.time) {
     std::stringstream msg;
     msg << std::setprecision(6) << "Compilation time: " << tLapsed << "s\n";
     llvm::errs() << msg.str();
   }
-
-=======
-  auto expectedEngine = mlir::ExecutionEngine::create(
-      module, config.llvmModuleBuilder, config.transformer, jitCodeGenOptLevel,
-      libs);
->>>>>>> 02b2c024
   if (!expectedEngine)
     return expectedEngine.takeError();
 
