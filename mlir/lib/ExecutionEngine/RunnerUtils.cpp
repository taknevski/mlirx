--- conflicted
+++ resolved
@@ -49,23 +49,13 @@
   _mlir_ciface_print_memref_i32(&descriptor);
 }
 
-extern "C" void _mlir_ciface_print_memref_f64(UnrankedMemRefType<double> *M) {
-  impl::printMemRef(*M);
-}
-
 extern "C" void print_memref_f32(int64_t rank, void *ptr) {
   UnrankedMemRefType<float> descriptor = {rank, ptr};
   _mlir_ciface_print_memref_f32(&descriptor);
 }
 
 extern "C" void print_memref_f64(int64_t rank, void *ptr) {
-<<<<<<< HEAD
-  UnrankedMemRefType<double> descriptor;
-  descriptor.rank = rank;
-  descriptor.descriptor = ptr;
-=======
   UnrankedMemRefType<double> descriptor = {rank, ptr};
->>>>>>> 306571cc
   _mlir_ciface_print_memref_f64(&descriptor);
 }
 
