//===- RunnerUtils.cpp - Utils for MLIR exec on targets with a C++ runtime ===//
//
// Part of the LLVM Project, under the Apache License v2.0 with LLVM Exceptions.
// See https://llvm.org/LICENSE.txt for license information.
// SPDX-License-Identifier: Apache-2.0 WITH LLVM-exception
//
//===----------------------------------------------------------------------===//
//
// This file imlpements basic functions to debug structured MLIR types at
// runtime. Entities in this file may not be compatible with targets without a
// C++ runtime. These may be progressively migrated to CRunnerUtils.cpp over
// time.
//
//===----------------------------------------------------------------------===//

#include <assert.h>
#include <iostream>
#include <math.h>
#include <sys/time.h>
#include "mlir/ExecutionEngine/RunnerUtils.h"

extern "C" void _mlir_ciface_print_memref_vector_4x4xf32(
    StridedMemRefType<Vector2D<4, 4, float>, 2> *M) {
  impl::printMemRef(*M);
}

#define MEMREF_CASE(TYPE, RANK)                                                \
  case RANK:                                                                   \
    impl::printMemRef(*(static_cast<StridedMemRefType<TYPE, RANK> *>(ptr)));   \
    break

extern "C" void _mlir_ciface_print_memref_i8(UnrankedMemRefType<int8_t> *M) {
  printUnrankedMemRefMetaData(std::cout, *M);
  int64_t rank = M->rank;
  void *ptr = M->descriptor;

  switch (rank) {
    MEMREF_CASE(int8_t, 0);
    MEMREF_CASE(int8_t, 1);
    MEMREF_CASE(int8_t, 2);
    MEMREF_CASE(int8_t, 3);
    MEMREF_CASE(int8_t, 4);
  default:
    assert(0 && "Unsupported rank to print");
  }
}

extern "C" void _mlir_ciface_print_memref_i32(UnrankedMemRefType<int32_t> *M) {
  printUnrankedMemRefMetaData(std::cout, *M);
  int64_t rank = M->rank;
  void *ptr = M->descriptor;

  switch (rank) {
    MEMREF_CASE(int32_t, 0);
    MEMREF_CASE(int32_t, 1);
    MEMREF_CASE(int32_t, 2);
    MEMREF_CASE(int32_t, 3);
    MEMREF_CASE(int32_t, 4);
  default:
    assert(0 && "Unsupported rank to print");
  }
}

extern "C" void _mlir_ciface_print_memref_f32(UnrankedMemRefType<float> *M) {
  printUnrankedMemRefMetaData(std::cout, *M);
  int64_t rank = M->rank;
  void *ptr = M->descriptor;

  switch (rank) {
    MEMREF_CASE(float, 0);
    MEMREF_CASE(float, 1);
    MEMREF_CASE(float, 2);
    MEMREF_CASE(float, 3);
    MEMREF_CASE(float, 4);
  default:
    assert(0 && "Unsupported rank to print");
  }
}

<<<<<<< HEAD
extern "C" void _mlir_ciface_print_memref_f64(UnrankedMemRefType<double> *M) {
  printUnrankedMemRefMetaData(std::cout, *M);
  int rank = M->rank;
  void *ptr = M->descriptor;

  switch (rank) {
    MEMREF_CASE(double, 0);
    MEMREF_CASE(double, 1);
    MEMREF_CASE(double, 2);
    MEMREF_CASE(double, 3);
    MEMREF_CASE(double, 4);
  default:
    assert(0 && "Unsupported rank to print");
  }
=======
extern "C" void print_memref_i32(int64_t rank, void *ptr) {
  UnrankedMemRefType<int32_t> descriptor = {rank, ptr};
  _mlir_ciface_print_memref_i32(&descriptor);
>>>>>>> 7ece7c0f
}

extern "C" void print_memref_f32(int64_t rank, void *ptr) {
  UnrankedMemRefType<float> descriptor = {rank, ptr};
  _mlir_ciface_print_memref_f32(&descriptor);
}

extern "C" void print_memref_f64(int64_t rank, void *ptr) {
  UnrankedMemRefType<double> descriptor;
  descriptor.rank = rank;
  descriptor.descriptor = ptr;
  _mlir_ciface_print_memref_f64(&descriptor);
}

extern "C" void
_mlir_ciface_print_memref_0d_f32(StridedMemRefType<float, 0> *M) {
  impl::printMemRef(*M);
}
extern "C" void
_mlir_ciface_print_memref_1d_f32(StridedMemRefType<float, 1> *M) {
  impl::printMemRef(*M);
}
extern "C" void
_mlir_ciface_print_memref_2d_f32(StridedMemRefType<float, 2> *M) {
  impl::printMemRef(*M);
}
extern "C" void
_mlir_ciface_print_memref_3d_f32(StridedMemRefType<float, 3> *M) {
  impl::printMemRef(*M);
}
extern "C" void
_mlir_ciface_print_memref_4d_f32(StridedMemRefType<float, 4> *M) {
  impl::printMemRef(*M);
}
extern "C" void
_mlir_ciface_print_memref_2d_f64(StridedMemRefType<double, 2> *M) {
  impl::printMemRef(*M);
}

extern "C" void print_flops(double flops) {
  std::cerr << flops / 1.0E9 << " GFLOPS" << std::endl;
}

extern "C" double rtclock() {
  struct timeval Tp;
  int stat = gettimeofday(&Tp, NULL);
  if (stat != 0)
    printf("Error return from gettimeofday: %d", stat);
  return (Tp.tv_sec + Tp.tv_usec * 1.0e-6);
}
<|MERGE_RESOLUTION|>--- conflicted
+++ resolved
@@ -77,7 +77,11 @@
   }
 }
 
-<<<<<<< HEAD
+extern "C" void print_memref_i32(int64_t rank, void *ptr) {
+  UnrankedMemRefType<int32_t> descriptor = {rank, ptr};
+  _mlir_ciface_print_memref_i32(&descriptor);
+}
+
 extern "C" void _mlir_ciface_print_memref_f64(UnrankedMemRefType<double> *M) {
   printUnrankedMemRefMetaData(std::cout, *M);
   int rank = M->rank;
@@ -92,11 +96,6 @@
   default:
     assert(0 && "Unsupported rank to print");
   }
-=======
-extern "C" void print_memref_i32(int64_t rank, void *ptr) {
-  UnrankedMemRefType<int32_t> descriptor = {rank, ptr};
-  _mlir_ciface_print_memref_i32(&descriptor);
->>>>>>> 7ece7c0f
 }
 
 extern "C" void print_memref_f32(int64_t rank, void *ptr) {
