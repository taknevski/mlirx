//===- AffineStructures.cpp - MLIR Affine Structures Class-----------------===//
//
// Part of the LLVM Project, under the Apache License v2.0 with LLVM Exceptions.
// See https://llvm.org/LICENSE.txt for license information.
// SPDX-License-Identifier: Apache-2.0 WITH LLVM-exception
//
//===----------------------------------------------------------------------===//
//
// Structures for affine/polyhedral analysis of affine dialect ops.
//
//===----------------------------------------------------------------------===//

#include "mlir/Analysis/AffineStructures.h"
#include "mlir/Dialect/Affine/IR/AffineOps.h"
#include "mlir/Dialect/Affine/IR/AffineValueMap.h"
#include "mlir/Dialect/StandardOps/IR/Ops.h"
#include "mlir/IR/AffineExprVisitor.h"
#include "mlir/IR/IntegerSet.h"
#include "mlir/Support/LLVM.h"
#include "mlir/Support/MathExtras.h"
#include "llvm/ADT/SmallPtrSet.h"
#include "llvm/Support/Debug.h"
#include "llvm/Support/raw_ostream.h"

#define DEBUG_TYPE "affine-structures"

using namespace mlir;
using llvm::SmallDenseMap;
using llvm::SmallDenseSet;

namespace {

// See comments for SimpleAffineExprFlattener.
// An AffineExprFlattener extends a SimpleAffineExprFlattener by recording
// constraint information associated with mod's, floordiv's, and ceildiv's
// in FlatAffineConstraints 'localVarCst'.
struct AffineExprFlattener : public SimpleAffineExprFlattener {
public:
  // Constraints connecting newly introduced local variables (for mod's and
  // div's) to existing (dimensional and symbolic) ones. These are always
  // inequalities.
  FlatAffineConstraints localVarCst;

  AffineExprFlattener(unsigned nDims, unsigned nSymbols, MLIRContext *ctx)
      : SimpleAffineExprFlattener(nDims, nSymbols) {
    localVarCst.reset(nDims, nSymbols, /*numLocals=*/0);
  }

private:
  // Add a local identifier (needed to flatten a mod, floordiv, ceildiv expr).
  // The local identifier added is always a floordiv of a pure add/mul affine
  // function of other identifiers, coefficients of which are specified in
  // `dividend' and with respect to the positive constant `divisor'. localExpr
  // is the simplified tree expression (AffineExpr) corresponding to the
  // quantifier.
  void addLocalFloorDivId(ArrayRef<int64_t> dividend, int64_t divisor,
                          AffineExpr localExpr) override {
    SimpleAffineExprFlattener::addLocalFloorDivId(dividend, divisor, localExpr);
    // Update localVarCst.
    localVarCst.addLocalFloorDiv(dividend, divisor);
  }
};

} // end anonymous namespace

// Flattens the expressions in map. Returns failure if 'expr' was unable to be
// flattened (i.e., semi-affine expressions not handled yet).
static LogicalResult
getFlattenedAffineExprs(ArrayRef<AffineExpr> exprs, unsigned numDims,
                        unsigned numSymbols,
                        std::vector<SmallVector<int64_t, 8>> *flattenedExprs,
                        FlatAffineConstraints *localVarCst) {
  if (exprs.empty()) {
    if (localVarCst)
      localVarCst->reset(numDims, numSymbols);
    return success();
  }

  AffineExprFlattener flattener(numDims, numSymbols, exprs[0].getContext());
  // Use the same flattener to simplify each expression successively. This way
  // local identifiers / expressions are shared.
  for (auto expr : exprs) {
    if (!expr.isPureAffine())
      return failure();

    flattener.walkPostOrder(expr);
  }

  assert(flattener.operandExprStack.size() == exprs.size());
  flattenedExprs->clear();
  flattenedExprs->assign(flattener.operandExprStack.begin(),
                         flattener.operandExprStack.end());

  if (localVarCst)
    localVarCst->clearAndCopyFrom(flattener.localVarCst);

  return success();
}

// Flattens 'expr' into 'flattenedExpr'. Returns failure if 'expr' was unable to
// be flattened (semi-affine expressions not handled yet).
LogicalResult
mlir::getFlattenedAffineExpr(AffineExpr expr, unsigned numDims,
                             unsigned numSymbols,
                             SmallVectorImpl<int64_t> *flattenedExpr,
                             FlatAffineConstraints *localVarCst) {
  std::vector<SmallVector<int64_t, 8>> flattenedExprs;
  LogicalResult ret = ::getFlattenedAffineExprs({expr}, numDims, numSymbols,
                                                &flattenedExprs, localVarCst);
  *flattenedExpr = flattenedExprs[0];
  return ret;
}

/// Flattens the expressions in map. Returns failure if 'expr' was unable to be
/// flattened (i.e., semi-affine expressions not handled yet).
LogicalResult mlir::getFlattenedAffineExprs(
    AffineMap map, std::vector<SmallVector<int64_t, 8>> *flattenedExprs,
    FlatAffineConstraints *localVarCst) {
  if (map.getNumResults() == 0) {
    if (localVarCst)
      localVarCst->reset(map.getNumDims(), map.getNumSymbols());
    return success();
  }
  return ::getFlattenedAffineExprs(map.getResults(), map.getNumDims(),
                                   map.getNumSymbols(), flattenedExprs,
                                   localVarCst);
}

LogicalResult mlir::getFlattenedAffineExprs(
    IntegerSet set, std::vector<SmallVector<int64_t, 8>> *flattenedExprs,
    FlatAffineConstraints *localVarCst) {
  if (set.getNumConstraints() == 0) {
    if (localVarCst)
      localVarCst->reset(set.getNumDims(), set.getNumSymbols());
    return success();
  }
  return ::getFlattenedAffineExprs(set.getConstraints(), set.getNumDims(),
                                   set.getNumSymbols(), flattenedExprs,
                                   localVarCst);
}

//===----------------------------------------------------------------------===//
// FlatAffineConstraints.
//===----------------------------------------------------------------------===//

// Copy constructor.
FlatAffineConstraints::FlatAffineConstraints(
    const FlatAffineConstraints &other) {
  numReservedCols = other.numReservedCols;
  numDims = other.getNumDimIds();
  numSymbols = other.getNumSymbolIds();
  numIds = other.getNumIds();

  auto otherIds = other.getIds();
  ids.reserve(numReservedCols);
  ids.append(otherIds.begin(), otherIds.end());

  unsigned numReservedEqualities = other.getNumReservedEqualities();
  unsigned numReservedInequalities = other.getNumReservedInequalities();

  equalities.reserve(numReservedEqualities * numReservedCols);
  inequalities.reserve(numReservedInequalities * numReservedCols);

  for (unsigned r = 0, e = other.getNumInequalities(); r < e; r++) {
    addInequality(other.getInequality(r));
  }
  for (unsigned r = 0, e = other.getNumEqualities(); r < e; r++) {
    addEquality(other.getEquality(r));
  }
}

// Clones this object.
std::unique_ptr<FlatAffineConstraints> FlatAffineConstraints::clone() const {
  return std::make_unique<FlatAffineConstraints>(*this);
}

// Construct from an IntegerSet.
FlatAffineConstraints::FlatAffineConstraints(IntegerSet set)
    : numReservedCols(set.getNumInputs() + 1),
      numIds(set.getNumDims() + set.getNumSymbols()), numDims(set.getNumDims()),
      numSymbols(set.getNumSymbols()) {
  equalities.reserve(set.getNumEqualities() * numReservedCols);
  inequalities.reserve(set.getNumInequalities() * numReservedCols);
  ids.resize(numIds, None);

  // Flatten expressions and add them to the constraint system.
  std::vector<SmallVector<int64_t, 8>> flatExprs;
  FlatAffineConstraints localVarCst;
  if (failed(getFlattenedAffineExprs(set, &flatExprs, &localVarCst))) {
    assert(false && "flattening unimplemented for semi-affine integer sets");
    return;
  }
  assert(flatExprs.size() == set.getNumConstraints());
  for (unsigned l = 0, e = localVarCst.getNumLocalIds(); l < e; l++) {
    addLocalId(getNumLocalIds());
  }

  for (unsigned i = 0, e = flatExprs.size(); i < e; ++i) {
    const auto &flatExpr = flatExprs[i];
    assert(flatExpr.size() == getNumCols());
    if (set.getEqFlags()[i]) {
      addEquality(flatExpr);
    } else {
      addInequality(flatExpr);
    }
  }
  // Add the other constraints involving local id's from flattening.
  append(localVarCst);
}

void FlatAffineConstraints::reset(unsigned numReservedInequalities,
                                  unsigned numReservedEqualities,
                                  unsigned newNumReservedCols,
                                  unsigned newNumDims, unsigned newNumSymbols,
                                  unsigned newNumLocals,
                                  ArrayRef<Value> idArgs) {
  assert(newNumReservedCols >= newNumDims + newNumSymbols + newNumLocals + 1 &&
         "minimum 1 column");
  numReservedCols = newNumReservedCols;
  numDims = newNumDims;
  numSymbols = newNumSymbols;
  numIds = numDims + numSymbols + newNumLocals;
  assert(idArgs.empty() || idArgs.size() == numIds);

  clearConstraints();
  if (numReservedEqualities >= 1)
    equalities.reserve(newNumReservedCols * numReservedEqualities);
  if (numReservedInequalities >= 1)
    inequalities.reserve(newNumReservedCols * numReservedInequalities);
  if (idArgs.empty()) {
    ids.resize(numIds, None);
  } else {
    ids.assign(idArgs.begin(), idArgs.end());
  }
}

void FlatAffineConstraints::reset(unsigned newNumDims, unsigned newNumSymbols,
                                  unsigned newNumLocals,
                                  ArrayRef<Value> idArgs) {
  reset(0, 0, newNumDims + newNumSymbols + newNumLocals + 1, newNumDims,
        newNumSymbols, newNumLocals, idArgs);
}

void FlatAffineConstraints::append(const FlatAffineConstraints &other) {
  assert(other.getNumCols() == getNumCols());
  assert(other.getNumDimIds() == getNumDimIds());
  assert(other.getNumSymbolIds() == getNumSymbolIds());

  inequalities.reserve(inequalities.size() +
                       other.getNumInequalities() * numReservedCols);
  equalities.reserve(equalities.size() +
                     other.getNumEqualities() * numReservedCols);

  for (unsigned r = 0, e = other.getNumInequalities(); r < e; r++) {
    addInequality(other.getInequality(r));
  }
  for (unsigned r = 0, e = other.getNumEqualities(); r < e; r++) {
    addEquality(other.getEquality(r));
  }
}

void FlatAffineConstraints::addLocalId(unsigned pos) {
  addId(IdKind::Local, pos);
}

void FlatAffineConstraints::addDimId(unsigned pos, Value id) {
  addId(IdKind::Dimension, pos, id);
}

void FlatAffineConstraints::addSymbolId(unsigned pos, Value id) {
  addId(IdKind::Symbol, pos, id);
}

/// Adds a dimensional identifier. The added column is initialized to
/// zero.
void FlatAffineConstraints::addId(IdKind kind, unsigned pos, Value id) {
  if (kind == IdKind::Dimension)
    assert(pos <= getNumDimIds());
  else if (kind == IdKind::Symbol)
    assert(pos <= getNumSymbolIds());
  else
    assert(pos <= getNumLocalIds());

  unsigned oldNumReservedCols = numReservedCols;

  // Check if a resize is necessary.
  if (getNumCols() + 1 > numReservedCols) {
    equalities.resize(getNumEqualities() * (getNumCols() + 1));
    inequalities.resize(getNumInequalities() * (getNumCols() + 1));
    numReservedCols++;
  }

  int absolutePos;

  if (kind == IdKind::Dimension) {
    absolutePos = pos;
    numDims++;
  } else if (kind == IdKind::Symbol) {
    absolutePos = pos + getNumDimIds();
    numSymbols++;
  } else {
    absolutePos = pos + getNumDimIds() + getNumSymbolIds();
  }
  numIds++;

  // Note that getNumCols() now will already return the new size, which will be
  // at least one.
  int numInequalities = static_cast<int>(getNumInequalities());
  int numEqualities = static_cast<int>(getNumEqualities());
  int numCols = static_cast<int>(getNumCols());
  for (int r = numInequalities - 1; r >= 0; r--) {
    for (int c = numCols - 2; c >= 0; c--) {
      if (c < absolutePos)
        atIneq(r, c) = inequalities[r * oldNumReservedCols + c];
      else
        atIneq(r, c + 1) = inequalities[r * oldNumReservedCols + c];
    }
    atIneq(r, absolutePos) = 0;
  }

  for (int r = numEqualities - 1; r >= 0; r--) {
    for (int c = numCols - 2; c >= 0; c--) {
      // All values in column absolutePositions < absolutePos have the same
      // coordinates in the 2-d view of the coefficient buffer.
      if (c < absolutePos)
        atEq(r, c) = equalities[r * oldNumReservedCols + c];
      else
        // Those at absolutePosition >= absolutePos, get a shifted
        // absolutePosition.
        atEq(r, c + 1) = equalities[r * oldNumReservedCols + c];
    }
    // Initialize added dimension to zero.
    atEq(r, absolutePos) = 0;
  }

  // If an 'id' is provided, insert it; otherwise use None.
  if (id)
    ids.insert(ids.begin() + absolutePos, id);
  else
    ids.insert(ids.begin() + absolutePos, None);
  assert(ids.size() == getNumIds());
}

/// Checks if two constraint systems are in the same space, i.e., if they are
/// associated with the same set of identifiers, appearing in the same order.
static bool areIdsAligned(const FlatAffineConstraints &A,
                          const FlatAffineConstraints &B) {
  return A.getNumDimIds() == B.getNumDimIds() &&
         A.getNumSymbolIds() == B.getNumSymbolIds() &&
         A.getNumIds() == B.getNumIds() && A.getIds().equals(B.getIds());
}

/// Calls areIdsAligned to check if two constraint systems have the same set
/// of identifiers in the same order.
bool FlatAffineConstraints::areIdsAlignedWithOther(
    const FlatAffineConstraints &other) {
  return areIdsAligned(*this, other);
}

/// Checks if the SSA values associated with `cst''s identifiers are unique.
static bool LLVM_ATTRIBUTE_UNUSED
areIdsUnique(const FlatAffineConstraints &cst) {
  SmallPtrSet<Value, 8> uniqueIds;
  for (auto id : cst.getIds()) {
    if (id.hasValue() && !uniqueIds.insert(id.getValue()).second)
      return false;
  }
  return true;
}

// Swap the posA^th identifier with the posB^th identifier.
static void swapId(FlatAffineConstraints *A, unsigned posA, unsigned posB) {
  assert(posA < A->getNumIds() && "invalid position A");
  assert(posB < A->getNumIds() && "invalid position B");

  if (posA == posB)
    return;

  for (unsigned r = 0, e = A->getNumInequalities(); r < e; r++) {
    std::swap(A->atIneq(r, posA), A->atIneq(r, posB));
  }
  for (unsigned r = 0, e = A->getNumEqualities(); r < e; r++) {
    std::swap(A->atEq(r, posA), A->atEq(r, posB));
  }
  std::swap(A->getId(posA), A->getId(posB));
}

/// Merge and align the identifiers of A and B starting at 'offset', so that
/// both constraint systems get the union of the contained identifiers that is
/// dimension-wise and symbol-wise unique; both constraint systems are updated
/// so that they have the union of all identifiers, with A's original
/// identifiers appearing first followed by any of B's identifiers that didn't
/// appear in A. Local identifiers of each system are by design separate/local
/// and are placed one after other (A's followed by B's).
//  Eg: Input: A has ((%i %j) [%M %N]) and B has (%k, %j) [%P, %N, %M])
//      Output: both A, B have (%i, %j, %k) [%M, %N, %P]
//
static void mergeAndAlignIds(unsigned offset, FlatAffineConstraints *A,
                             FlatAffineConstraints *B) {
  assert(offset <= A->getNumDimIds() && offset <= B->getNumDimIds());
  // A merge/align isn't meaningful if a cst's ids aren't distinct.
  assert(areIdsUnique(*A) && "A's id values aren't unique");
  assert(areIdsUnique(*B) && "B's id values aren't unique");

  assert(std::all_of(A->getIds().begin() + offset,
                     A->getIds().begin() + A->getNumDimAndSymbolIds(),
                     [](Optional<Value> id) { return id.hasValue(); }));

  assert(std::all_of(B->getIds().begin() + offset,
                     B->getIds().begin() + B->getNumDimAndSymbolIds(),
                     [](Optional<Value> id) { return id.hasValue(); }));

  // Place local id's of A after local id's of B.
  for (unsigned l = 0, e = A->getNumLocalIds(); l < e; l++) {
    B->addLocalId(0);
  }
  for (unsigned t = 0, e = B->getNumLocalIds() - A->getNumLocalIds(); t < e;
       t++) {
    A->addLocalId(A->getNumLocalIds());
  }

  SmallVector<Value, 4> aDimValues, aSymValues;
  A->getIdValues(offset, A->getNumDimIds(), &aDimValues);
  A->getIdValues(A->getNumDimIds(), A->getNumDimAndSymbolIds(), &aSymValues);
  {
    // Merge dims from A into B.
    unsigned d = offset;
    for (auto aDimValue : aDimValues) {
      unsigned loc;
      if (B->findId(aDimValue, &loc)) {
        assert(loc >= offset && "A's dim appears in B's aligned range");
        assert(loc < B->getNumDimIds() &&
               "A's dim appears in B's non-dim position");
        swapId(B, d, loc);
      } else {
        B->addDimId(d);
        B->setIdValue(d, aDimValue);
      }
      d++;
    }

    // Dimensions that are in B, but not in A, are added at the end.
    for (unsigned t = A->getNumDimIds(), e = B->getNumDimIds(); t < e; t++) {
      A->addDimId(A->getNumDimIds());
      A->setIdValue(A->getNumDimIds() - 1, B->getIdValue(t));
    }
  }
  {
    // Merge symbols: merge A's symbols into B first.
    unsigned s = B->getNumDimIds();
    for (auto aSymValue : aSymValues) {
      unsigned loc;
      if (B->findId(aSymValue, &loc)) {
        assert(loc >= B->getNumDimIds() && loc < B->getNumDimAndSymbolIds() &&
               "A's symbol appears in B's non-symbol position");
        swapId(B, s, loc);
      } else {
        B->addSymbolId(s - B->getNumDimIds());
        B->setIdValue(s, aSymValue);
      }
      s++;
    }
    // Symbols that are in B, but not in A, are added at the end.
    for (unsigned t = A->getNumDimAndSymbolIds(),
                  e = B->getNumDimAndSymbolIds();
         t < e; t++) {
      A->addSymbolId(A->getNumSymbolIds());
      A->setIdValue(A->getNumDimAndSymbolIds() - 1, B->getIdValue(t));
    }
  }
  assert(areIdsAligned(*A, *B) && "IDs expected to be aligned");
}

// Call 'mergeAndAlignIds' to align constraint systems of 'this' and 'other'.
void FlatAffineConstraints::mergeAndAlignIdsWithOther(
    unsigned offset, FlatAffineConstraints *other) {
  mergeAndAlignIds(offset, this, other);
}

// This routine may add additional local variables if the flattened expression
// corresponding to the map has such variables due to mod's, ceildiv's, and
// floordiv's in it.
LogicalResult FlatAffineConstraints::composeMap(const AffineValueMap *vMap) {
  std::vector<SmallVector<int64_t, 8>> flatExprs;
  FlatAffineConstraints localCst;
  if (failed(getFlattenedAffineExprs(vMap->getAffineMap(), &flatExprs,
                                     &localCst))) {
    LLVM_DEBUG(llvm::dbgs()
               << "composition unimplemented for semi-affine maps\n");
    return failure();
  }
  assert(flatExprs.size() == vMap->getNumResults());

  // Add localCst information.
  if (localCst.getNumLocalIds() > 0) {
    localCst.setIdValues(0, /*end=*/localCst.getNumDimAndSymbolIds(),
                         /*values=*/vMap->getOperands());
    // Align localCst and this.
    mergeAndAlignIds(/*offset=*/0, &localCst, this);
    // Finally, append localCst to this constraint set.
    append(localCst);
  }

  // Add dimensions corresponding to the map's results.
  for (unsigned t = 0, e = vMap->getNumResults(); t < e; t++) {
    // TODO: Consider using a batched version to add a range of IDs.
    addDimId(0);
  }

  // We add one equality for each result connecting the result dim of the map to
  // the other identifiers.
  // For eg: if the expression is 16*i0 + i1, and this is the r^th
  // iteration/result of the value map, we are adding the equality:
  //  d_r - 16*i0 - i1 = 0. Hence, when flattening say (i0 + 1, i0 + 8*i2), we
  //  add two equalities overall: d_0 - i0 - 1 == 0, d1 - i0 - 8*i2 == 0.
  for (unsigned r = 0, e = flatExprs.size(); r < e; r++) {
    const auto &flatExpr = flatExprs[r];
    assert(flatExpr.size() >= vMap->getNumOperands() + 1);

    // eqToAdd is the equality corresponding to the flattened affine expression.
    SmallVector<int64_t, 8> eqToAdd(getNumCols(), 0);
    // Set the coefficient for this result to one.
    eqToAdd[r] = 1;

    // Dims and symbols.
    for (unsigned i = 0, e = vMap->getNumOperands(); i < e; i++) {
      unsigned loc;
      bool ret = findId(vMap->getOperand(i), &loc);
      assert(ret && "value map's id can't be found");
      (void)ret;
      // Negate 'eq[r]' since the newly added dimension will be set to this one.
      eqToAdd[loc] = -flatExpr[i];
    }
    // Local vars common to eq and localCst are at the beginning.
    unsigned j = getNumDimIds() + getNumSymbolIds();
    unsigned end = flatExpr.size() - 1;
    for (unsigned i = vMap->getNumOperands(); i < end; i++, j++) {
      eqToAdd[j] = -flatExpr[i];
    }

    // Constant term.
    eqToAdd[getNumCols() - 1] = -flatExpr[flatExpr.size() - 1];

    // Add the equality connecting the result of the map to this constraint set.
    addEquality(eqToAdd);
  }

  return success();
}

// Similar to composeMap except that no Value's need be associated with the
// constraint system nor are they looked at -- since the dimensions and
// symbols of 'other' are expected to correspond 1:1 to 'this' system. It
// is thus not convenient to share code with composeMap.
LogicalResult FlatAffineConstraints::composeMatchingMap(AffineMap other) {
  assert(other.getNumDims() == getNumDimIds() && "dim mismatch");
  assert(other.getNumSymbols() == getNumSymbolIds() && "symbol mismatch");

  std::vector<SmallVector<int64_t, 8>> flatExprs;
  FlatAffineConstraints localCst;
  if (failed(getFlattenedAffineExprs(other, &flatExprs, &localCst))) {
    LLVM_DEBUG(llvm::dbgs()
               << "composition unimplemented for semi-affine maps\n");
    return failure();
  }
  assert(flatExprs.size() == other.getNumResults());

  // Add localCst information.
  if (localCst.getNumLocalIds() > 0) {
    // Place local id's of A after local id's of B.
    for (unsigned l = 0, e = localCst.getNumLocalIds(); l < e; l++) {
      addLocalId(0);
    }
    // Finally, append localCst to this constraint set.
    append(localCst);
  }

  // Add dimensions corresponding to the map's results.
  for (unsigned t = 0, e = other.getNumResults(); t < e; t++) {
    addDimId(0);
  }

  // We add one equality for each result connecting the result dim of the map to
  // the other identifiers.
  // For eg: if the expression is 16*i0 + i1, and this is the r^th
  // iteration/result of the value map, we are adding the equality:
  //  d_r - 16*i0 - i1 = 0. Hence, when flattening say (i0 + 1, i0 + 8*i2), we
  //  add two equalities overall: d_0 - i0 - 1 == 0, d1 - i0 - 8*i2 == 0.
  for (unsigned r = 0, e = flatExprs.size(); r < e; r++) {
    const auto &flatExpr = flatExprs[r];
    assert(flatExpr.size() >= other.getNumInputs() + 1);

    // eqToAdd is the equality corresponding to the flattened affine expression.
    SmallVector<int64_t, 8> eqToAdd(getNumCols(), 0);
    // Set the coefficient for this result to one.
    eqToAdd[r] = 1;

    // Dims and symbols.
    for (unsigned i = 0, f = other.getNumInputs(); i < f; i++) {
      // Negate 'eq[r]' since the newly added dimension will be set to this one.
      eqToAdd[e + i] = -flatExpr[i];
    }
    // Local vars common to eq and localCst are at the beginning.
    unsigned j = getNumDimIds() + getNumSymbolIds();
    unsigned end = flatExpr.size() - 1;
    for (unsigned i = other.getNumInputs(); i < end; i++, j++) {
      eqToAdd[j] = -flatExpr[i];
    }

    // Constant term.
    eqToAdd[getNumCols() - 1] = -flatExpr[flatExpr.size() - 1];

    // Add the equality connecting the result of the map to this constraint set.
    addEquality(eqToAdd);
  }

  return success();
}

// Turn a dimension into a symbol.
static void turnDimIntoSymbol(FlatAffineConstraints *cst, Value id) {
  unsigned pos;
  if (cst->findId(id, &pos) && pos < cst->getNumDimIds()) {
    swapId(cst, pos, cst->getNumDimIds() - 1);
    cst->setDimSymbolSeparation(cst->getNumSymbolIds() + 1);
  }
}

// Turn a symbol into a dimension.
static void turnSymbolIntoDim(FlatAffineConstraints *cst, Value id) {
  unsigned pos;
  if (cst->findId(id, &pos) && pos >= cst->getNumDimIds() &&
      pos < cst->getNumDimAndSymbolIds()) {
    swapId(cst, pos, cst->getNumDimIds());
    cst->setDimSymbolSeparation(cst->getNumSymbolIds() - 1);
  }
}

// Changes all symbol identifiers which are loop IVs to dim identifiers.
void FlatAffineConstraints::convertLoopIVSymbolsToDims() {
  // Gather all symbols which are loop IVs.
  SmallVector<Value, 4> loopIVs;
  for (unsigned i = getNumDimIds(), e = getNumDimAndSymbolIds(); i < e; i++) {
    if (ids[i].hasValue() && getForInductionVarOwner(ids[i].getValue()))
      loopIVs.push_back(ids[i].getValue());
  }
  // Turn each symbol in 'loopIVs' into a dim identifier.
  for (auto iv : loopIVs) {
    turnSymbolIntoDim(this, iv);
  }
}

void FlatAffineConstraints::addInductionVarOrTerminalSymbol(Value id) {
  if (containsId(id))
    return;

  // Caller is expected to fully compose map/operands if necessary.
  assert((isTopLevelValue(id) || isForInductionVar(id)) &&
         "non-terminal symbol / loop IV expected");
  // Outer loop IVs could be used in forOp's bounds.
  if (auto loop = getForInductionVarOwner(id)) {
    addDimId(getNumDimIds(), id);
    if (failed(this->addAffineForOpDomain(loop)))
      LLVM_DEBUG(
          loop.emitWarning("failed to add domain info to constraint system"));
    return;
  }
  // Add top level symbol.
  addSymbolId(getNumSymbolIds(), id);
  // Check if the symbol is a constant.
  if (auto constOp = dyn_cast_or_null<ConstantIndexOp>(id.getDefiningOp()))
    setIdToConstant(id, constOp.getValue());
}

LogicalResult FlatAffineConstraints::addAffineForOpDomain(AffineForOp forOp) {
  unsigned pos;
  // Pre-condition for this method.
  if (!findId(forOp.getInductionVar(), &pos)) {
    assert(false && "Value not found");
    return failure();
  }

  int64_t step = forOp.getStep();
  if (step != 1) {
    if (!forOp.hasConstantLowerBound())
      forOp.emitWarning("domain conservatively approximated");
    else {
      // Add constraints for the stride.
      // (iv - lb) % step = 0 can be written as:
      // (iv - lb) - step * q = 0 where q = (iv - lb) / step.
      // Add local variable 'q' and add the above equality.
      // The first constraint is q = (iv - lb) floordiv step
      SmallVector<int64_t, 8> dividend(getNumCols(), 0);
      int64_t lb = forOp.getConstantLowerBound();
      dividend[pos] = 1;
      dividend.back() -= lb;
      addLocalFloorDiv(dividend, step);
      // Second constraint: (iv - lb) - step * q = 0.
      SmallVector<int64_t, 8> eq(getNumCols(), 0);
      eq[pos] = 1;
      eq.back() -= lb;
      // For the local var just added above.
      eq[getNumCols() - 2] = -step;
      addEquality(eq);
    }
  }

  if (forOp.hasConstantLowerBound()) {
    addConstantLowerBound(pos, forOp.getConstantLowerBound());
  } else {
    // Non-constant lower bound case.
    if (failed(addLowerOrUpperBound(pos, forOp.getLowerBoundMap(),
                                    forOp.getLowerBoundOperands(),
                                    /*eq=*/false, /*lower=*/true)))
      return failure();
  }

  if (forOp.hasConstantUpperBound()) {
    addConstantUpperBound(pos, forOp.getConstantUpperBound() - 1);
    return success();
  }
  // Non-constant upper bound case.
  return addLowerOrUpperBound(pos, forOp.getUpperBoundMap(),
                              forOp.getUpperBoundOperands(),
                              /*eq=*/false, /*lower=*/false);
}

// Searches for a constraint with a non-zero coefficient at 'colIdx' in
// equality (isEq=true) or inequality (isEq=false) constraints.
// Returns true and sets row found in search in 'rowIdx'.
// Returns false otherwise.
static bool findConstraintWithNonZeroAt(const FlatAffineConstraints &cst,
                                        unsigned colIdx, bool isEq,
                                        unsigned *rowIdx) {
  assert(colIdx < cst.getNumCols() && "position out of bounds");
  auto at = [&](unsigned rowIdx) -> int64_t {
    return isEq ? cst.atEq(rowIdx, colIdx) : cst.atIneq(rowIdx, colIdx);
  };
  unsigned e = isEq ? cst.getNumEqualities() : cst.getNumInequalities();
  for (*rowIdx = 0; *rowIdx < e; ++(*rowIdx)) {
    if (at(*rowIdx) != 0) {
      return true;
    }
  }
  return false;
}

// Normalizes the coefficient values across all columns in 'rowIDx' by their
// GCD in equality or inequality constraints as specified by 'isEq'.
template <bool isEq>
static void normalizeConstraintByGCD(FlatAffineConstraints *constraints,
                                     unsigned rowIdx) {
  auto at = [&](unsigned colIdx) -> int64_t {
    return isEq ? constraints->atEq(rowIdx, colIdx)
                : constraints->atIneq(rowIdx, colIdx);
  };
  uint64_t gcd = std::abs(at(0));
  for (unsigned j = 1, e = constraints->getNumCols(); j < e; ++j) {
    gcd = llvm::GreatestCommonDivisor64(gcd, std::abs(at(j)));
  }
  if (gcd > 0 && gcd != 1) {
    for (unsigned j = 0, e = constraints->getNumCols(); j < e; ++j) {
      int64_t v = at(j) / static_cast<int64_t>(gcd);
      isEq ? constraints->atEq(rowIdx, j) = v
           : constraints->atIneq(rowIdx, j) = v;
    }
  }
}

void FlatAffineConstraints::normalizeConstraintsByGCD() {
  for (unsigned i = 0, e = getNumEqualities(); i < e; ++i) {
    normalizeConstraintByGCD</*isEq=*/true>(this, i);
  }
  for (unsigned i = 0, e = getNumInequalities(); i < e; ++i) {
    normalizeConstraintByGCD</*isEq=*/false>(this, i);
  }
}

bool FlatAffineConstraints::hasConsistentState() const {
  if (inequalities.size() != getNumInequalities() * numReservedCols)
    return false;
  if (equalities.size() != getNumEqualities() * numReservedCols)
    return false;
  if (ids.size() != getNumIds())
    return false;

  // Catches errors where numDims, numSymbols, numIds aren't consistent.
  if (numDims > numIds || numSymbols > numIds || numDims + numSymbols > numIds)
    return false;

  return true;
}

/// Checks all rows of equality/inequality constraints for trivial
/// contradictions (for example: 1 == 0, 0 >= 1), which may have surfaced
/// after elimination. Returns 'true' if an invalid constraint is found;
/// 'false' otherwise.
bool FlatAffineConstraints::hasInvalidConstraint() const {
  assert(hasConsistentState());
  auto check = [&](bool isEq) -> bool {
    unsigned numCols = getNumCols();
    unsigned numRows = isEq ? getNumEqualities() : getNumInequalities();
    for (unsigned i = 0, e = numRows; i < e; ++i) {
      unsigned j;
      for (j = 0; j < numCols - 1; ++j) {
        int64_t v = isEq ? atEq(i, j) : atIneq(i, j);
        // Skip rows with non-zero variable coefficients.
        if (v != 0)
          break;
      }
      if (j < numCols - 1) {
        continue;
      }
      // Check validity of constant term at 'numCols - 1' w.r.t 'isEq'.
      // Example invalid constraints include: '1 == 0' or '-1 >= 0'
      int64_t v = isEq ? atEq(i, numCols - 1) : atIneq(i, numCols - 1);
      if ((isEq && v != 0) || (!isEq && v < 0)) {
        return true;
      }
    }
    return false;
  };
  if (check(/*isEq=*/true))
    return true;
  return check(/*isEq=*/false);
}

// Eliminate identifier from constraint at 'rowIdx' based on coefficient at
// pivotRow, pivotCol. Columns in range [elimColStart, pivotCol) will not be
// updated as they have already been eliminated.
static void eliminateFromConstraint(FlatAffineConstraints *constraints,
                                    unsigned rowIdx, unsigned pivotRow,
                                    unsigned pivotCol, unsigned elimColStart,
                                    bool isEq) {
  // Skip if equality 'rowIdx' if same as 'pivotRow'.
  if (isEq && rowIdx == pivotRow)
    return;
  auto at = [&](unsigned i, unsigned j) -> int64_t {
    return isEq ? constraints->atEq(i, j) : constraints->atIneq(i, j);
  };
  int64_t leadCoeff = at(rowIdx, pivotCol);
  // Skip if leading coefficient at 'rowIdx' is already zero.
  if (leadCoeff == 0)
    return;
  int64_t pivotCoeff = constraints->atEq(pivotRow, pivotCol);
  int64_t sign = (leadCoeff * pivotCoeff > 0) ? -1 : 1;
  int64_t lcm = mlir::lcm(pivotCoeff, leadCoeff);
  int64_t pivotMultiplier = sign * (lcm / std::abs(pivotCoeff));
  int64_t rowMultiplier = lcm / std::abs(leadCoeff);

  unsigned numCols = constraints->getNumCols();
  for (unsigned j = 0; j < numCols; ++j) {
    // Skip updating column 'j' if it was just eliminated.
    if (j >= elimColStart && j < pivotCol)
      continue;
    int64_t v = pivotMultiplier * constraints->atEq(pivotRow, j) +
                rowMultiplier * at(rowIdx, j);
    isEq ? constraints->atEq(rowIdx, j) = v
         : constraints->atIneq(rowIdx, j) = v;
  }
}

// Remove coefficients in column range [colStart, colLimit) in place.
// This removes in data in the specified column range, and copies any
// remaining valid data into place.
static void shiftColumnsToLeft(FlatAffineConstraints *constraints,
                               unsigned colStart, unsigned colLimit,
                               bool isEq) {
  assert(colLimit <= constraints->getNumIds());
  if (colLimit <= colStart)
    return;

  unsigned numCols = constraints->getNumCols();
  unsigned numRows = isEq ? constraints->getNumEqualities()
                          : constraints->getNumInequalities();
  unsigned numToEliminate = colLimit - colStart;
  for (unsigned r = 0, e = numRows; r < e; ++r) {
    for (unsigned c = colLimit; c < numCols; ++c) {
      if (isEq) {
        constraints->atEq(r, c - numToEliminate) = constraints->atEq(r, c);
      } else {
        constraints->atIneq(r, c - numToEliminate) = constraints->atIneq(r, c);
      }
    }
  }
}

// Removes identifiers in column range [idStart, idLimit), and copies any
// remaining valid data into place, and updates member variables.
void FlatAffineConstraints::removeIdRange(unsigned idStart, unsigned idLimit) {
  assert(idLimit < getNumCols() && "invalid id limit");

  if (idStart >= idLimit)
    return;

  // We are going to be removing one or more identifiers from the range.
  assert(idStart < numIds && "invalid idStart position");

  // TODO(andydavis) Make 'removeIdRange' a lambda called from here.
  // Remove eliminated identifiers from equalities.
  shiftColumnsToLeft(this, idStart, idLimit, /*isEq=*/true);

  // Remove eliminated identifiers from inequalities.
  shiftColumnsToLeft(this, idStart, idLimit, /*isEq=*/false);

  // Update members numDims, numSymbols and numIds.
  unsigned numDimsEliminated = 0;
  unsigned numLocalsEliminated = 0;
  unsigned numColsEliminated = idLimit - idStart;
  if (idStart < numDims) {
    numDimsEliminated = std::min(numDims, idLimit) - idStart;
  }
  // Check how many local id's were removed. Note that our identifier order is
  // [dims, symbols, locals]. Local id start at position numDims + numSymbols.
  if (idLimit > numDims + numSymbols) {
    numLocalsEliminated = std::min(
        idLimit - std::max(idStart, numDims + numSymbols), getNumLocalIds());
  }
  unsigned numSymbolsEliminated =
      numColsEliminated - numDimsEliminated - numLocalsEliminated;

  numDims -= numDimsEliminated;
  numSymbols -= numSymbolsEliminated;
  numIds = numIds - numColsEliminated;

  ids.erase(ids.begin() + idStart, ids.begin() + idLimit);

  // No resize necessary. numReservedCols remains the same.
}

/// Returns the position of the identifier that has the minimum <number of lower
/// bounds> times <number of upper bounds> from the specified range of
/// identifiers [start, end). It is often best to eliminate in the increasing
/// order of these counts when doing Fourier-Motzkin elimination since FM adds
/// that many new constraints.
static unsigned getBestIdToEliminate(const FlatAffineConstraints &cst,
                                     unsigned start, unsigned end) {
  assert(start < cst.getNumIds() && end < cst.getNumIds() + 1);

  auto getProductOfNumLowerUpperBounds = [&](unsigned pos) {
    unsigned numLb = 0;
    unsigned numUb = 0;
    for (unsigned r = 0, e = cst.getNumInequalities(); r < e; r++) {
      if (cst.atIneq(r, pos) > 0) {
        ++numLb;
      } else if (cst.atIneq(r, pos) < 0) {
        ++numUb;
      }
    }
    return numLb * numUb;
  };

  unsigned minLoc = start;
  unsigned min = getProductOfNumLowerUpperBounds(start);
  for (unsigned c = start + 1; c < end; c++) {
    unsigned numLbUbProduct = getProductOfNumLowerUpperBounds(c);
    if (numLbUbProduct < min) {
      min = numLbUbProduct;
      minLoc = c;
    }
  }
  return minLoc;
}

// Checks for emptiness of the set by eliminating identifiers successively and
// using the GCD test (on all equality constraints) and checking for trivially
// invalid constraints. Returns 'true' if the constraint system is found to be
// empty; false otherwise.
bool FlatAffineConstraints::isEmpty() const {
  if (isEmptyByGCDTest() || hasInvalidConstraint())
    return true;

  // First, eliminate as many identifiers as possible using Gaussian
  // elimination.
  FlatAffineConstraints tmpCst(*this);
  unsigned currentPos = 0;
  while (currentPos < tmpCst.getNumIds()) {
    tmpCst.gaussianEliminateIds(currentPos, tmpCst.getNumIds());
    ++currentPos;
    // We check emptiness through trivial checks after eliminating each ID to
    // detect emptiness early. Since the checks isEmptyByGCDTest() and
    // hasInvalidConstraint() are linear time and single sweep on the constraint
    // buffer, this appears reasonable - but can optimize in the future.
    if (tmpCst.hasInvalidConstraint() || tmpCst.isEmptyByGCDTest())
      return true;
  }

  // Eliminate the remaining using FM.
  for (unsigned i = 0, e = tmpCst.getNumIds(); i < e; i++) {
    tmpCst.FourierMotzkinEliminate(
        getBestIdToEliminate(tmpCst, 0, tmpCst.getNumIds()));
    // Check for a constraint explosion. This rarely happens in practice, but
    // this check exists as a safeguard against improperly constructed
    // constraint systems or artificially created arbitrarily complex systems
    // that aren't the intended use case for FlatAffineConstraints. This is
    // needed since FM has a worst case exponential complexity in theory.
    if (tmpCst.getNumConstraints() >= kExplosionFactor * getNumIds()) {
      LLVM_DEBUG(llvm::dbgs() << "FM constraint explosion detected\n");
      return false;
    }

    // FM wouldn't have modified the equalities in any way. So no need to again
    // run GCD test. Check for trivial invalid constraints.
    if (tmpCst.hasInvalidConstraint())
      return true;
  }
  return false;
}

// Runs the GCD test on all equality constraints. Returns 'true' if this test
// fails on any equality. Returns 'false' otherwise.
// This test can be used to disprove the existence of a solution. If it returns
// true, no integer solution to the equality constraints can exist.
//
// GCD test definition:
//
// The equality constraint:
//
//  c_1*x_1 + c_2*x_2 + ... + c_n*x_n = c_0
//
// has an integer solution iff:
//
//  GCD of c_1, c_2, ..., c_n divides c_0.
//
bool FlatAffineConstraints::isEmptyByGCDTest() const {
  assert(hasConsistentState());
  unsigned numCols = getNumCols();
  for (unsigned i = 0, e = getNumEqualities(); i < e; ++i) {
    uint64_t gcd = std::abs(atEq(i, 0));
    for (unsigned j = 1; j < numCols - 1; ++j) {
      gcd = llvm::GreatestCommonDivisor64(gcd, std::abs(atEq(i, j)));
    }
    int64_t v = std::abs(atEq(i, numCols - 1));
    if (gcd > 0 && (v % gcd != 0)) {
      return true;
    }
  }
  return false;
}

/// Tightens inequalities given that we are dealing with integer spaces. This is
/// analogous to the GCD test but applied to inequalities. The constant term can
/// be reduced to the preceding multiple of the GCD of the coefficients, i.e.,
///  64*i - 100 >= 0  =>  64*i - 128 >= 0 (since 'i' is an integer). This is a
/// fast method - linear in the number of coefficients.
// Example on how this affects practical cases: consider the scenario:
// 64*i >= 100, j = 64*i; without a tightening, elimination of i would yield
// j >= 100 instead of the tighter (exact) j >= 128.
void FlatAffineConstraints::GCDTightenInequalities() {
  unsigned numCols = getNumCols();
  for (unsigned i = 0, e = getNumInequalities(); i < e; ++i) {
    uint64_t gcd = std::abs(atIneq(i, 0));
    for (unsigned j = 1; j < numCols - 1; ++j) {
      gcd = llvm::GreatestCommonDivisor64(gcd, std::abs(atIneq(i, j)));
    }
    if (gcd > 0 && gcd != 1) {
      int64_t gcdI = static_cast<int64_t>(gcd);
      // Tighten the constant term and normalize the constraint by the GCD.
      atIneq(i, numCols - 1) = mlir::floorDiv(atIneq(i, numCols - 1), gcdI);
      for (unsigned j = 0, e = numCols - 1; j < e; ++j)
        atIneq(i, j) /= gcdI;
    }
  }
}

// Eliminates all identifier variables in column range [posStart, posLimit).
// Returns the number of variables eliminated.
unsigned FlatAffineConstraints::gaussianEliminateIds(unsigned posStart,
                                                     unsigned posLimit) {
  // Return if identifier positions to eliminate are out of range.
  assert(posLimit <= numIds);
  assert(hasConsistentState());

  if (posStart >= posLimit)
    return 0;

  GCDTightenInequalities();

  unsigned pivotCol = 0;
  for (pivotCol = posStart; pivotCol < posLimit; ++pivotCol) {
    // Find a row which has a non-zero coefficient in column 'j'.
    unsigned pivotRow;
    if (!findConstraintWithNonZeroAt(*this, pivotCol, /*isEq=*/true,
                                     &pivotRow)) {
      // No pivot row in equalities with non-zero at 'pivotCol'.
      if (!findConstraintWithNonZeroAt(*this, pivotCol, /*isEq=*/false,
                                       &pivotRow)) {
        // If inequalities are also non-zero in 'pivotCol', it can be
        // eliminated.
        continue;
      }
      break;
    }

    // Eliminate identifier at 'pivotCol' from each equality row.
    for (unsigned i = 0, e = getNumEqualities(); i < e; ++i) {
      eliminateFromConstraint(this, i, pivotRow, pivotCol, posStart,
                              /*isEq=*/true);
      normalizeConstraintByGCD</*isEq=*/true>(this, i);
    }

    // Eliminate identifier at 'pivotCol' from each inequality row.
    for (unsigned i = 0, e = getNumInequalities(); i < e; ++i) {
      eliminateFromConstraint(this, i, pivotRow, pivotCol, posStart,
                              /*isEq=*/false);
      normalizeConstraintByGCD</*isEq=*/false>(this, i);
    }
    removeEquality(pivotRow);
    GCDTightenInequalities();
  }
  // Update position limit based on number eliminated.
  posLimit = pivotCol;
  // Remove eliminated columns from all constraints.
  removeIdRange(posStart, posLimit);
  return posLimit - posStart;
}

// Detect the identifier at 'pos' (say id_r) as modulo of another identifier
// (say id_n) w.r.t a constant. When this happens, another identifier (say id_q)
// could be detected as the floordiv of n. For eg:
// id_n - 4*id_q - id_r = 0, 0 <= id_r <= 3    <=>
//                          id_r = id_n mod 4, id_q = id_n floordiv 4.
// lbConst and ubConst are the constant lower and upper bounds for 'pos' -
// pre-detected at the caller.
static bool detectAsMod(const FlatAffineConstraints &cst, unsigned pos,
                        int64_t lbConst, int64_t ubConst,
                        SmallVectorImpl<AffineExpr> *memo) {
  assert(pos < cst.getNumIds() && "invalid position");

  // Check if 0 <= id_r <= divisor - 1 and if id_r is equal to
  // id_n - divisor * id_q. If these are true, then id_n becomes the dividend
  // and id_q the quotient when dividing id_n by the divisor.

  if (lbConst != 0 || ubConst < 1)
    return false;

  int64_t divisor = ubConst + 1;

  // Now check for: id_r =  id_n - divisor * id_q. As an example, we
  // are looking r = d - 4q, i.e., either r - d + 4q = 0 or -r + d - 4q = 0.
  unsigned seenQuotient = 0, seenDividend = 0;
  int quotientPos = -1, dividendPos = -1;
  for (unsigned r = 0, e = cst.getNumEqualities(); r < e; r++) {
    // id_n should have coeff 1 or -1.
    if (std::abs(cst.atEq(r, pos)) != 1)
      continue;
    // constant term should be 0.
    if (cst.atEq(r, cst.getNumCols() - 1) != 0)
      continue;
    unsigned c, f;
    int quotientSign = 1, dividendSign = 1;
    for (c = 0, f = cst.getNumDimAndSymbolIds(); c < f; c++) {
      if (c == pos)
        continue;
      // The coefficient of the quotient should be +/-divisor.
      // TODO(bondhugula): could be extended to detect an affine function for
      // the quotient (i.e., the coeff could be a non-zero multiple of divisor).
      int64_t v = cst.atEq(r, c) * cst.atEq(r, pos);
      if (v == divisor || v == -divisor) {
        seenQuotient++;
        quotientPos = c;
        quotientSign = v > 0 ? 1 : -1;
      }
      // The coefficient of the dividend should be +/-1.
      // TODO(bondhugula): could be extended to detect an affine function of
      // the other identifiers as the dividend.
      else if (v == -1 || v == 1) {
        seenDividend++;
        dividendPos = c;
        dividendSign = v < 0 ? 1 : -1;
      } else if (cst.atEq(r, c) != 0) {
        // Cannot be inferred as a mod since the constraint has a coefficient
        // for an identifier that's neither a unit nor the divisor (see TODOs
        // above).
        break;
      }
    }
    if (c < f)
      // Cannot be inferred as a mod since the constraint has a coefficient for
      // an identifier that's neither a unit nor the divisor (see TODOs above).
      continue;

    // We are looking for exactly one identifier as the dividend.
    if (seenDividend == 1 && seenQuotient >= 1) {
      if (!(*memo)[dividendPos])
        return false;
      // Successfully detected a mod.
      (*memo)[pos] = (*memo)[dividendPos] % divisor * dividendSign;
      auto ub = cst.getConstantUpperBound(dividendPos);
      if (ub.hasValue() && ub.getValue() < divisor)
        // The mod can be optimized away.
        (*memo)[pos] = (*memo)[dividendPos] * dividendSign;
      else
        (*memo)[pos] = (*memo)[dividendPos] % divisor * dividendSign;

      if (seenQuotient == 1 && !(*memo)[quotientPos])
        // Successfully detected a floordiv as well.
        (*memo)[quotientPos] =
            (*memo)[dividendPos].floorDiv(divisor) * quotientSign;
      return true;
    }
  }
  return false;
}

<<<<<<< HEAD
// Gather lower and upper bounds for the pos^th identifier, and optionally the
// equalities for it. The bounds are to be independent of
// [offset, offset + num) identifiers.
static void getLowerAndUpperBoundIndices(const FlatAffineConstraints &cst,
                                         unsigned pos,
                                         SmallVectorImpl<unsigned> *lbIndices,
                                         SmallVectorImpl<unsigned> *ubIndices,
                                         SmallVectorImpl<unsigned> *eqIndices = nullptr,
                                         unsigned offset = 0,
                                         unsigned num = 0) {
  assert(pos < cst.getNumIds() && "invalid position");
=======
/// Gather all lower and upper bounds of the identifier at `pos`, and
/// optionally any equalities on it. In addition, the bounds are to be
/// independent of identifiers in position range [`offset`, `offset` + `num`).
void FlatAffineConstraints::getLowerAndUpperBoundIndices(
    unsigned pos, SmallVectorImpl<unsigned> *lbIndices,
    SmallVectorImpl<unsigned> *ubIndices, SmallVectorImpl<unsigned> *eqIndices,
    unsigned offset, unsigned num) const {
  assert(pos < getNumIds() && "invalid position");
  assert(offset + num < getNumCols() && "invalid range");

  // Checks for a constraint that has a non-zero coeff for the identifiers in
  // the position range [offset, offset + num) while ignoring `pos`.
  auto containsConstraintDependentOnRange = [&](unsigned r, bool isEq) {
    unsigned c, f;
    auto cst = isEq ? getEquality(r) : getInequality(r);
    for (c = offset, f = offset + num; c < f; ++c) {
      if (c == pos)
        continue;
      if (cst[c] != 0)
        break;
    }
    return c < f;
  };
>>>>>>> 0a55d3f5

  // Gather all lower bounds and upper bounds of the variable. Since the
  // canonical form c_1*x_1 + c_2*x_2 + ... + c_0 >= 0, a constraint is a lower
  // bound for x_i if c_i >= 1, and an upper bound if c_i <= -1.
<<<<<<< HEAD
  for (unsigned r = 0, e = cst.getNumInequalities(); r < e; r++) {
    // The bounds are to be independent of [offset, offset + num) columns.
    unsigned c, f;
    for (c = offset, f = offset + num; c < f; ++c) {
      if (c == pos) continue;
      if (cst.atIneq(r, c) != 0) break;
    }
    if (c < f) continue;
    if (cst.atIneq(r, pos) >= 1) {
=======
  for (unsigned r = 0, e = getNumInequalities(); r < e; r++) {
    // The bounds are to be independent of [offset, offset + num) columns.
    if (containsConstraintDependentOnRange(r, /*isEq=*/false))
      continue;
    if (atIneq(r, pos) >= 1) {
>>>>>>> 0a55d3f5
      // Lower bound.
      lbIndices->push_back(r);
    } else if (atIneq(r, pos) <= -1) {
      // Upper bound.
      ubIndices->push_back(r);
    }
  }

<<<<<<< HEAD
  if (!eqIndices) return;
  for (unsigned r = 0, e = cst.getNumEqualities(); r < e; r++) {
    if (cst.atEq(r, pos) == 0) continue;
    unsigned c, f;
    for (c = offset, f = offset + num; c < f; ++c) {
      if (c == pos) continue;
      if (cst.atEq(r, c) != 0) break;
    }
    if (c < f) continue;
=======
  // An equality is both a lower and upper bound. Record any equalities
  // involving the pos^th identifier.
  if (!eqIndices)
    return;

  for (unsigned r = 0, e = getNumEqualities(); r < e; r++) {
    if (atEq(r, pos) == 0)
      continue;
    if (containsConstraintDependentOnRange(r, /*isEq=*/true))
      continue;
>>>>>>> 0a55d3f5
    eqIndices->push_back(r);
  }
}

/// Check if the pos^th identifier can be expressed as a floordiv of an affine
/// function of other identifiers (where the divisor is a positive constant)
/// given the initial set of expressions in `exprs`. If it can be, the
/// corresponding position in `exprs` is set as the detected affine expr. For
/// eg: 4q <= i + j <= 4q + 3   <=>   q = (i + j) floordiv 4. An equality can
/// also yield a floordiv: eg.  4q = i + j <=> q = (i + j) floordiv 4. 32q + 28
/// <= i <= 32q + 31 => q = i floordiv 32.
static bool detectAsFloorDiv(const FlatAffineConstraints &cst, unsigned pos,
                             MLIRContext *context,
                             SmallVectorImpl<AffineExpr> &exprs) {
  assert(pos < cst.getNumIds() && "invalid position");

  SmallVector<unsigned, 4> lbIndices, ubIndices;
  cst.getLowerAndUpperBoundIndices(pos, &lbIndices, &ubIndices);

  // Check if any lower bound, upper bound pair is of the form:
  // divisor * id >=  expr - (divisor - 1)    <-- Lower bound for 'id'
  // divisor * id <=  expr                    <-- Upper bound for 'id'
  // Then, 'id' is equivalent to 'expr floordiv divisor'.  (where divisor > 1).
  //
  // For example, if -32*k + 16*i + j >= 0
  //                  32*k - 16*i - j + 31 >= 0   <=>
  //             k = ( 16*i + j ) floordiv 32
  unsigned seenDividends = 0;
  for (auto ubPos : ubIndices) {
    for (auto lbPos : lbIndices) {
      // Check if the lower bound's constant term is divisor - 1. The
      // 'divisor' here is cst.atIneq(lbPos, pos) and we already know that it's
      // positive (since cst.Ineq(lbPos, ...) is a lower bound expr for 'pos'.
      int64_t divisor = cst.atIneq(lbPos, pos);
      int64_t lbConstTerm = cst.atIneq(lbPos, cst.getNumCols() - 1);
      if (lbConstTerm != divisor - 1)
        continue;
      // Check if upper bound's constant term is 0.
      if (cst.atIneq(ubPos, cst.getNumCols() - 1) != 0)
        continue;
      // For the remaining part, check if the lower bound expr's coeff's are
      // negations of corresponding upper bound ones'.
      unsigned c, f;
      for (c = 0, f = cst.getNumCols() - 1; c < f; c++) {
        if (cst.atIneq(lbPos, c) != -cst.atIneq(ubPos, c))
          break;
        if (c != pos && cst.atIneq(lbPos, c) != 0)
          seenDividends++;
      }
      // Lb coeff's aren't negative of ub coeff's (for the non constant term
      // part).
      if (c < f)
        continue;
      if (seenDividends >= 1) {
        // Construct the dividend expression.
        auto dividendExpr = getAffineConstantExpr(0, context);
        unsigned c, f;
        for (c = 0, f = cst.getNumCols() - 1; c < f; c++) {
          if (c == pos)
            continue;
          int64_t ubVal = cst.atIneq(ubPos, c);
          if (ubVal == 0)
            continue;
          if (!exprs[c])
            break;
          dividendExpr = dividendExpr + ubVal * exprs[c];
        }
        // Expression can't be constructed as it depends on a yet unknown
        // identifier.
        // TODO(mlir-team): Visit/compute the identifiers in an order so that
        // this doesn't happen. More complex but much more efficient.
        if (c < f)
          continue;
        // Successfully detected the floordiv.
        exprs[pos] = dividendExpr.floorDiv(divisor);
        return true;
      }
    }
  }
  return false;
}

// Fills an inequality row with the value 'val'.
static inline void fillInequality(FlatAffineConstraints *cst, unsigned r,
                                  int64_t val) {
  for (unsigned c = 0, f = cst->getNumCols(); c < f; c++) {
    cst->atIneq(r, c) = val;
  }
}

// Negates an inequality.
static inline void negateInequality(FlatAffineConstraints *cst, unsigned r) {
  for (unsigned c = 0, f = cst->getNumCols(); c < f; c++) {
    cst->atIneq(r, c) = -cst->atIneq(r, c);
  }
}

// A more complex check to eliminate redundant inequalities. Uses FourierMotzkin
// to check if a constraint is redundant.
void FlatAffineConstraints::removeRedundantInequalities() {
  SmallVector<bool, 32> redun(getNumInequalities(), false);
  // To check if an inequality is redundant, we replace the inequality by its
  // complement (for eg., i - 1 >= 0 by i <= 0), and check if the resulting
  // system is empty. If it is, the inequality is redundant.
  FlatAffineConstraints tmpCst(*this);
  for (unsigned r = 0, e = getNumInequalities(); r < e; r++) {
    // Change the inequality to its complement.
    negateInequality(&tmpCst, r);
    tmpCst.atIneq(r, tmpCst.getNumCols() - 1)--;
    if (tmpCst.isEmpty()) {
      redun[r] = true;
      // Zero fill the redundant inequality.
      fillInequality(this, r, /*val=*/0);
      fillInequality(&tmpCst, r, /*val=*/0);
    } else {
      // Reverse the change (to avoid recreating tmpCst each time).
      tmpCst.atIneq(r, tmpCst.getNumCols() - 1)++;
      negateInequality(&tmpCst, r);
    }
  }

  // Scan to get rid of all rows marked redundant, in-place.
  auto copyRow = [&](unsigned src, unsigned dest) {
    if (src == dest)
      return;
    for (unsigned c = 0, e = getNumCols(); c < e; c++) {
      atIneq(dest, c) = atIneq(src, c);
    }
  };
  unsigned pos = 0;
  for (unsigned r = 0, e = getNumInequalities(); r < e; r++) {
    if (!redun[r])
      copyRow(r, pos++);
  }
  inequalities.resize(numReservedCols * pos);
}

std::pair<AffineMap, AffineMap> FlatAffineConstraints::getLowerAndUpperBound(
    unsigned pos, unsigned offset, unsigned num, unsigned symStartPos,
    ArrayRef<AffineExpr> localExprs, MLIRContext *context) const {
  assert(pos + offset < getNumDimIds() && "invalid dim start pos");
  assert(symStartPos >= (pos + offset) && "invalid sym start pos");
  assert(getNumLocalIds() == localExprs.size() &&
         "incorrect local exprs count");

  SmallVector<unsigned, 4> lbIndices, ubIndices, eqIndices;
<<<<<<< HEAD
  getLowerAndUpperBoundIndices(*this, pos + offset, &lbIndices, &ubIndices,
                               &eqIndices, offset, num);
=======
  getLowerAndUpperBoundIndices(pos + offset, &lbIndices, &ubIndices, &eqIndices,
                               offset, num);
>>>>>>> 0a55d3f5

  /// Add to 'b' from 'a' in set [0, offset) U [offset + num, symbStartPos).
  auto addCoeffs = [&](ArrayRef<int64_t> a, SmallVectorImpl<int64_t> &b) {
    b.clear();
    for (unsigned i = 0, e = a.size(); i < e; ++i) {
      if (i < offset || i >= offset + num)
        b.push_back(a[i]);
    }
  };

  SmallVector<int64_t, 8> lb, ub;
  SmallVector<AffineExpr, 4> lbExprs;
  unsigned dimCount = symStartPos - num;
  unsigned symCount = getNumDimAndSymbolIds() - symStartPos;
  lbExprs.reserve(lbIndices.size() + eqIndices.size());
  // Lower bound expressions.
  for (auto idx : lbIndices) {
    auto ineq = getInequality(idx);
    // Extract the lower bound (in terms of other coeff's + const), i.e., if
    // i - j + 1 >= 0 is the constraint, 'pos' is for i the lower bound is j
    // - 1.
    addCoeffs(ineq, lb);
    std::transform(lb.begin(), lb.end(), lb.begin(), std::negate<int64_t>());
    auto expr =
        getAffineExprFromFlatForm(lb, dimCount, symCount, localExprs, context);
    // expr ceildiv divisor is (expr + divisor - 1) floordiv divisor
    int64_t divisor = std::abs(ineq[pos + offset]);
    expr = (expr + divisor - 1).floorDiv(divisor);
    lbExprs.push_back(expr);
  }

  SmallVector<AffineExpr, 4> ubExprs;
  ubExprs.reserve(ubIndices.size() + eqIndices.size());
  // Upper bound expressions.
  for (auto idx : ubIndices) {
    auto ineq = getInequality(idx);
    // Extract the upper bound (in terms of other coeff's + const).
    addCoeffs(ineq, ub);
    auto expr =
        getAffineExprFromFlatForm(ub, dimCount, symCount, localExprs, context);
    expr = expr.floorDiv(std::abs(ineq[pos + offset]));
    // Upper bound is exclusive.
    ubExprs.push_back(expr + 1);
  }

  // Equalities. It's both a lower and a upper bound.
  SmallVector<int64_t, 4> b;
  for (auto idx : eqIndices) {
    auto eq = getEquality(idx);
    addCoeffs(eq, b);
    if (eq[pos + offset] > 0)
      std::transform(b.begin(), b.end(), b.begin(), std::negate<int64_t>());

    // Extract the upper bound (in terms of other coeff's + const).
    auto expr =
        getAffineExprFromFlatForm(b, dimCount, symCount, localExprs, context);
    expr = expr.floorDiv(std::abs(eq[pos + offset]));
    // Upper bound is exclusive.
    ubExprs.push_back(expr + 1);
    // Lower bound.
    expr =
        getAffineExprFromFlatForm(b, dimCount, symCount, localExprs, context);
    expr = expr.ceilDiv(std::abs(eq[pos + offset]));
    lbExprs.push_back(expr);
  }

  auto lbMap = lbExprs.empty() ? AffineMap()
                               : AffineMap::get(dimCount, symCount, lbExprs);

  auto ubMap = ubExprs.empty() ? AffineMap()
                               : AffineMap::get(dimCount, symCount, ubExprs);

  return {lbMap, ubMap};
}

/// Computes the lower and upper bounds of the first 'num' dimensional
/// identifiers (starting at 'offset') as affine maps of the remaining
/// identifiers (dimensional and symbolic identifiers). Local identifiers are
/// themselves explicitly computed as affine functions of other identifiers in
/// this process if needed.
void FlatAffineConstraints::getSliceBounds(unsigned offset, unsigned num,
                                           MLIRContext *context,
                                           SmallVectorImpl<AffineMap> *lbMaps,
                                           SmallVectorImpl<AffineMap> *ubMaps) {
  assert(num < getNumDimIds() && "invalid range");

  // Basic simplification.
  normalizeConstraintsByGCD();

  LLVM_DEBUG(llvm::dbgs() << "getSliceBounds for first " << num
                          << " identifiers\n");
  LLVM_DEBUG(dump());

  // Record computed/detected identifiers.
  SmallVector<AffineExpr, 8> memo(getNumIds());
  // Initialize dimensional and symbolic identifiers.
  for (unsigned i = 0, e = getNumDimIds(); i < e; i++) {
    if (i < offset)
      memo[i] = getAffineDimExpr(i, context);
    else if (i >= offset + num)
      memo[i] = getAffineDimExpr(i - num, context);
  }
  for (unsigned i = getNumDimIds(), e = getNumDimAndSymbolIds(); i < e; i++)
    memo[i] = getAffineSymbolExpr(i - getNumDimIds(), context);

  bool changed;
  do {
    changed = false;
    // Identify yet unknown identifiers as constants or mod's / floordiv's of
    // other identifiers if possible.
    for (unsigned pos = 0; pos < getNumIds(); pos++) {
      if (memo[pos])
        continue;

      auto lbConst = getConstantLowerBound(pos);
      auto ubConst = getConstantUpperBound(pos);
      if (lbConst.hasValue() && ubConst.hasValue()) {
        // Detect equality to a constant.
        if (lbConst.getValue() == ubConst.getValue()) {
          memo[pos] = getAffineConstantExpr(lbConst.getValue(), context);
          changed = true;
          continue;
        }

        // Detect an identifier as modulo of another identifier w.r.t a
        // constant.
        if (detectAsMod(*this, pos, lbConst.getValue(), ubConst.getValue(),
                        &memo)) {
          changed = true;
          continue;
        }
      }

      // Detect an identifier as a floordiv of an affine function of other
      // identifiers (divisor is a positive constant).
      if (detectAsFloorDiv(*this, pos, context, memo)) {
        changed = true;
        continue;
      }

      // Detect an identifier as an expression of other identifiers.
      unsigned idx;
      if (!findConstraintWithNonZeroAt(*this, pos, /*isEq=*/true, &idx)) {
        continue;
      }

      // Build AffineExpr solving for identifier 'pos' in terms of all others.
      auto expr = getAffineConstantExpr(0, context);
      unsigned j, e;
      for (j = 0, e = getNumIds(); j < e; ++j) {
        if (j == pos)
          continue;
        int64_t c = atEq(idx, j);
        if (c == 0)
          continue;
        // If any of the involved IDs hasn't been found yet, we can't proceed.
        if (!memo[j])
          break;
        expr = expr + memo[j] * c;
      }
      if (j < e)
        // Can't construct expression as it depends on a yet uncomputed
        // identifier.
        continue;

      // Add constant term to AffineExpr.
      expr = expr + atEq(idx, getNumIds());
      int64_t vPos = atEq(idx, pos);
      assert(vPos != 0 && "expected non-zero here");
      if (vPos > 0)
        expr = (-expr).floorDiv(vPos);
      else
        // vPos < 0.
        expr = expr.floorDiv(-vPos);
      // Successfully constructed expression.
      memo[pos] = expr;
      changed = true;
    }
    // This loop is guaranteed to reach a fixed point - since once an
    // identifier's explicit form is computed (in memo[pos]), it's not updated
    // again.
  } while (changed);

  // Set the lower and upper bound maps for all the identifiers that were
  // computed as affine expressions of the rest as the "detected expr" and
  // "detected expr + 1" respectively; set the undetected ones to null.
  Optional<FlatAffineConstraints> tmpClone;
  for (unsigned pos = 0; pos < num; pos++) {
    unsigned numMapDims = getNumDimIds() - num;
    unsigned numMapSymbols = getNumSymbolIds();
    AffineExpr expr = memo[pos + offset];
    if (expr)
      expr = simplifyAffineExpr(expr, numMapDims, numMapSymbols);

    AffineMap &lbMap = (*lbMaps)[pos];
    AffineMap &ubMap = (*ubMaps)[pos];

    if (expr) {
      lbMap = AffineMap::get(numMapDims, numMapSymbols, expr);
      ubMap = AffineMap::get(numMapDims, numMapSymbols, expr + 1);
    } else {
      // TODO(bondhugula): Whenever there are local identifiers in the
      // dependence constraints, we'll conservatively over-approximate, since we
      // don't always explicitly compute them above (in the while loop).
      if (getNumLocalIds() == 0) {
        // Work on a copy so that we don't update this constraint system.
        if (!tmpClone) {
          tmpClone.emplace(FlatAffineConstraints(*this));
          // Removing redundant inequalities is necessary so that we don't get
          // redundant loop bounds.
          tmpClone->removeRedundantInequalities();
        }
        std::tie(lbMap, ubMap) = tmpClone->getLowerAndUpperBound(
            pos, offset, num, getNumDimIds(), /*localExprs=*/{}, context);
      }

      // If the above fails, we'll just use the constant lower bound and the
      // constant upper bound (if they exist) as the slice bounds.
      // TODO(b/126426796): being conservative for the moment in cases that
      // lead to multiple bounds - until getConstDifference in LoopFusion.cpp is
      // fixed (b/126426796).
      if (!lbMap || lbMap.getNumResults() > 1) {
        LLVM_DEBUG(llvm::dbgs()
                   << "WARNING: Potentially over-approximating slice lb\n");
        auto lbConst = getConstantLowerBound(pos + offset);
        if (lbConst.hasValue()) {
          lbMap = AffineMap::get(
              numMapDims, numMapSymbols,
              getAffineConstantExpr(lbConst.getValue(), context));
        }
      }
      if (!ubMap || ubMap.getNumResults() > 1) {
        LLVM_DEBUG(llvm::dbgs()
                   << "WARNING: Potentially over-approximating slice ub\n");
        auto ubConst = getConstantUpperBound(pos + offset);
        if (ubConst.hasValue()) {
          (ubMap) = AffineMap::get(
              numMapDims, numMapSymbols,
              getAffineConstantExpr(ubConst.getValue() + 1, context));
        }
      }
    }
    LLVM_DEBUG(llvm::dbgs()
               << "lb map for pos = " << Twine(pos + offset) << ", expr: ");
    LLVM_DEBUG(lbMap.dump(););
    LLVM_DEBUG(llvm::dbgs()
               << "ub map for pos = " << Twine(pos + offset) << ", expr: ");
    LLVM_DEBUG(ubMap.dump(););
  }
}

LogicalResult
FlatAffineConstraints::addLowerOrUpperBound(unsigned pos, AffineMap boundMap,
                                            ValueRange boundOperands, bool eq,
                                            bool lower) {
  assert(pos < getNumDimAndSymbolIds() && "invalid position");
  // Equality follows the logic of lower bound except that we add an equality
  // instead of an inequality.
  assert((!eq || boundMap.getNumResults() == 1) && "single result expected");
  if (eq)
    lower = true;

  // Fully compose map and operands; canonicalize and simplify so that we
  // transitively get to terminal symbols or loop IVs.
  auto map = boundMap;
  SmallVector<Value, 4> operands(boundOperands.begin(), boundOperands.end());
  fullyComposeAffineMapAndOperands(&map, &operands);
  map = simplifyAffineMap(map);
  canonicalizeMapAndOperands(&map, &operands);
  for (auto operand : operands)
    addInductionVarOrTerminalSymbol(operand);

  FlatAffineConstraints localVarCst;
  std::vector<SmallVector<int64_t, 8>> flatExprs;
  if (failed(getFlattenedAffineExprs(map, &flatExprs, &localVarCst))) {
    LLVM_DEBUG(llvm::dbgs() << "semi-affine expressions not yet supported\n");
    return failure();
  }

  // Merge and align with localVarCst.
  if (localVarCst.getNumLocalIds() > 0) {
    // Set values for localVarCst.
    localVarCst.setIdValues(0, localVarCst.getNumDimAndSymbolIds(), operands);
    for (auto operand : operands) {
      unsigned pos;
      if (findId(operand, &pos)) {
        if (pos >= getNumDimIds() && pos < getNumDimAndSymbolIds()) {
          // If the local var cst has this as a dim, turn it into its symbol.
          turnDimIntoSymbol(&localVarCst, operand);
        } else if (pos < getNumDimIds()) {
          // Or vice versa.
          turnSymbolIntoDim(&localVarCst, operand);
        }
      }
    }
    mergeAndAlignIds(/*offset=*/0, this, &localVarCst);
    append(localVarCst);
  }

  // Record positions of the operands in the constraint system. Need to do
  // this here since the constraint system changes after a bound is added.
  SmallVector<unsigned, 8> positions;
  unsigned numOperands = operands.size();
  for (auto operand : operands) {
    unsigned pos;
    if (!findId(operand, &pos))
      assert(0 && "expected to be found");
    positions.push_back(pos);
  }

  for (const auto &flatExpr : flatExprs) {
    SmallVector<int64_t, 4> ineq(getNumCols(), 0);
    ineq[pos] = lower ? 1 : -1;
    // Dims and symbols.
    for (unsigned j = 0, e = map.getNumInputs(); j < e; j++) {
      ineq[positions[j]] = lower ? -flatExpr[j] : flatExpr[j];
    }
    // Copy over the local id coefficients.
    unsigned numLocalIds = flatExpr.size() - 1 - numOperands;
    for (unsigned jj = 0, j = getNumIds() - numLocalIds; jj < numLocalIds;
         jj++, j++) {
      ineq[j] =
          lower ? -flatExpr[numOperands + jj] : flatExpr[numOperands + jj];
    }
    // Constant term.
    ineq[getNumCols() - 1] =
        lower ? -flatExpr[flatExpr.size() - 1]
              // Upper bound in flattenedExpr is an exclusive one.
              : flatExpr[flatExpr.size() - 1] - 1;
    eq ? addEquality(ineq) : addInequality(ineq);
  }
  return success();
}

// Adds slice lower bounds represented by lower bounds in 'lbMaps' and upper
// bounds in 'ubMaps' to each value in `values' that appears in the constraint
// system. Note that both lower/upper bounds share the same operand list
// 'operands'.
// This function assumes 'values.size' == 'lbMaps.size' == 'ubMaps.size', and
// skips any null AffineMaps in 'lbMaps' or 'ubMaps'.
// Note that both lower/upper bounds use operands from 'operands'.
// Returns failure for unimplemented cases such as semi-affine expressions or
// expressions with mod/floordiv.
LogicalResult FlatAffineConstraints::addSliceBounds(ArrayRef<Value> values,
                                                    ArrayRef<AffineMap> lbMaps,
                                                    ArrayRef<AffineMap> ubMaps,
                                                    ArrayRef<Value> operands) {
  assert(values.size() == lbMaps.size());
  assert(lbMaps.size() == ubMaps.size());

  for (unsigned i = 0, e = lbMaps.size(); i < e; ++i) {
    unsigned pos;
    if (!findId(values[i], &pos))
      continue;

    AffineMap lbMap = lbMaps[i];
    AffineMap ubMap = ubMaps[i];
    assert(!lbMap || lbMap.getNumInputs() == operands.size());
    assert(!ubMap || ubMap.getNumInputs() == operands.size());

    // Check if this slice is just an equality along this dimension.
    if (lbMap && ubMap && lbMap.getNumResults() == 1 &&
        ubMap.getNumResults() == 1 &&
        lbMap.getResult(0) + 1 == ubMap.getResult(0)) {
      if (failed(addLowerOrUpperBound(pos, lbMap, operands, /*eq=*/true,
                                      /*lower=*/true)))
        return failure();
      continue;
    }

    if (lbMap && failed(addLowerOrUpperBound(pos, lbMap, operands, /*eq=*/false,
                                             /*lower=*/true)))
      return failure();

    if (ubMap && failed(addLowerOrUpperBound(pos, ubMap, operands, /*eq=*/false,
                                             /*lower=*/false)))
      return failure();
  }
  return success();
}

void FlatAffineConstraints::addEquality(ArrayRef<int64_t> eq) {
  assert(eq.size() == getNumCols());
  unsigned offset = equalities.size();
  equalities.resize(equalities.size() + numReservedCols);
  std::copy(eq.begin(), eq.end(), equalities.begin() + offset);
}

void FlatAffineConstraints::addInequality(ArrayRef<int64_t> inEq) {
  assert(inEq.size() == getNumCols());
  unsigned offset = inequalities.size();
  inequalities.resize(inequalities.size() + numReservedCols);
  std::copy(inEq.begin(), inEq.end(), inequalities.begin() + offset);
}

void FlatAffineConstraints::addConstantLowerBound(unsigned pos, int64_t lb) {
  assert(pos < getNumCols());
  unsigned offset = inequalities.size();
  inequalities.resize(inequalities.size() + numReservedCols);
  std::fill(inequalities.begin() + offset,
            inequalities.begin() + offset + getNumCols(), 0);
  inequalities[offset + pos] = 1;
  inequalities[offset + getNumCols() - 1] = -lb;
}

void FlatAffineConstraints::addConstantUpperBound(unsigned pos, int64_t ub) {
  assert(pos < getNumCols());
  unsigned offset = inequalities.size();
  inequalities.resize(inequalities.size() + numReservedCols);
  std::fill(inequalities.begin() + offset,
            inequalities.begin() + offset + getNumCols(), 0);
  inequalities[offset + pos] = -1;
  inequalities[offset + getNumCols() - 1] = ub;
}

void FlatAffineConstraints::addConstantLowerBound(ArrayRef<int64_t> expr,
                                                  int64_t lb) {
  assert(expr.size() == getNumCols());
  unsigned offset = inequalities.size();
  inequalities.resize(inequalities.size() + numReservedCols);
  std::fill(inequalities.begin() + offset,
            inequalities.begin() + offset + getNumCols(), 0);
  std::copy(expr.begin(), expr.end(), inequalities.begin() + offset);
  inequalities[offset + getNumCols() - 1] += -lb;
}

void FlatAffineConstraints::addConstantUpperBound(ArrayRef<int64_t> expr,
                                                  int64_t ub) {
  assert(expr.size() == getNumCols());
  unsigned offset = inequalities.size();
  inequalities.resize(inequalities.size() + numReservedCols);
  std::fill(inequalities.begin() + offset,
            inequalities.begin() + offset + getNumCols(), 0);
  for (unsigned i = 0, e = getNumCols(); i < e; i++) {
    inequalities[offset + i] = -expr[i];
  }
  inequalities[offset + getNumCols() - 1] += ub;
}

/// Adds a new local identifier as the floordiv of an affine function of other
/// identifiers, the coefficients of which are provided in 'dividend' and with
/// respect to a positive constant 'divisor'. Two constraints are added to the
/// system to capture equivalence with the floordiv.
///      q = expr floordiv c    <=>   c*q <= expr <= c*q + c - 1.
void FlatAffineConstraints::addLocalFloorDiv(ArrayRef<int64_t> dividend,
                                             int64_t divisor) {
  assert(dividend.size() == getNumCols() && "incorrect dividend size");
  assert(divisor > 0 && "positive divisor expected");

  addLocalId(getNumLocalIds());

  // Add two constraints for this new identifier 'q'.
  SmallVector<int64_t, 8> bound(dividend.size() + 1);

  // dividend - q * divisor >= 0
  std::copy(dividend.begin(), dividend.begin() + dividend.size() - 1,
            bound.begin());
  bound.back() = dividend.back();
  bound[getNumIds() - 1] = -divisor;
  addInequality(bound);

  // -dividend +qdivisor * q + divisor - 1 >= 0
  std::transform(bound.begin(), bound.end(), bound.begin(),
                 std::negate<int64_t>());
  bound[bound.size() - 1] += divisor - 1;
  addInequality(bound);
}

bool FlatAffineConstraints::findId(Value id, unsigned *pos) const {
  unsigned i = 0;
  for (const auto &mayBeId : ids) {
    if (mayBeId.hasValue() && mayBeId.getValue() == id) {
      *pos = i;
      return true;
    }
    i++;
  }
  return false;
}

bool FlatAffineConstraints::containsId(Value id) const {
  return llvm::any_of(ids, [&](const Optional<Value> &mayBeId) {
    return mayBeId.hasValue() && mayBeId.getValue() == id;
  });
}

void FlatAffineConstraints::setDimSymbolSeparation(unsigned newSymbolCount) {
  assert(newSymbolCount <= numDims + numSymbols &&
         "invalid separation position");
  numDims = numDims + numSymbols - newSymbolCount;
  numSymbols = newSymbolCount;
}

/// Sets the specified identifier to a constant value.
void FlatAffineConstraints::setIdToConstant(unsigned pos, int64_t val) {
  unsigned offset = equalities.size();
  equalities.resize(equalities.size() + numReservedCols);
  std::fill(equalities.begin() + offset,
            equalities.begin() + offset + getNumCols(), 0);
  equalities[offset + pos] = 1;
  equalities[offset + getNumCols() - 1] = -val;
}

/// Sets the specified identifier to a constant value; asserts if the id is not
/// found.
void FlatAffineConstraints::setIdToConstant(Value id, int64_t val) {
  unsigned pos;
  if (!findId(id, &pos))
    // This is a pre-condition for this method.
    assert(0 && "id not found");
  setIdToConstant(pos, val);
}

void FlatAffineConstraints::removeEquality(unsigned pos) {
  unsigned numEqualities = getNumEqualities();
  assert(pos < numEqualities);
  unsigned outputIndex = pos * numReservedCols;
  unsigned inputIndex = (pos + 1) * numReservedCols;
  unsigned numElemsToCopy = (numEqualities - pos - 1) * numReservedCols;
  std::copy(equalities.begin() + inputIndex,
            equalities.begin() + inputIndex + numElemsToCopy,
            equalities.begin() + outputIndex);
  assert(equalities.size() >= numReservedCols);
  equalities.resize(equalities.size() - numReservedCols);
}

void FlatAffineConstraints::removeInequality(unsigned pos) {
  unsigned numInequalities = getNumInequalities();
  assert(pos < numInequalities && "invalid position");
  unsigned outputIndex = pos * numReservedCols;
  unsigned inputIndex = (pos + 1) * numReservedCols;
  unsigned numElemsToCopy = (numInequalities - pos - 1) * numReservedCols;
  std::copy(inequalities.begin() + inputIndex,
            inequalities.begin() + inputIndex + numElemsToCopy,
            inequalities.begin() + outputIndex);
  assert(inequalities.size() >= numReservedCols);
  inequalities.resize(inequalities.size() - numReservedCols);
}

/// Finds an equality that equates the specified identifier to a constant.
/// Returns the position of the equality row. If 'symbolic' is set to true,
/// symbols are also treated like a constant, i.e., an affine function of the
/// symbols is also treated like a constant. Returns -1 if such an equality
/// could not be found.
static int findEqualityToConstant(const FlatAffineConstraints &cst,
                                  unsigned pos, bool symbolic = false) {
  assert(pos < cst.getNumIds() && "invalid position");
  for (unsigned r = 0, e = cst.getNumEqualities(); r < e; r++) {
    int64_t v = cst.atEq(r, pos);
    if (v * v != 1)
      continue;
    unsigned c;
    unsigned f = symbolic ? cst.getNumDimIds() : cst.getNumIds();
    // This checks for zeros in all positions other than 'pos' in [0, f)
    for (c = 0; c < f; c++) {
      if (c == pos)
        continue;
      if (cst.atEq(r, c) != 0) {
        // Dependent on another identifier.
        break;
      }
    }
    if (c == f)
      // Equality is free of other identifiers.
      return r;
  }
  return -1;
}

void FlatAffineConstraints::setAndEliminate(unsigned pos, int64_t constVal) {
  assert(pos < getNumIds() && "invalid position");
  for (unsigned r = 0, e = getNumInequalities(); r < e; r++) {
    atIneq(r, getNumCols() - 1) += atIneq(r, pos) * constVal;
  }
  for (unsigned r = 0, e = getNumEqualities(); r < e; r++) {
    atEq(r, getNumCols() - 1) += atEq(r, pos) * constVal;
  }
  removeId(pos);
}

LogicalResult FlatAffineConstraints::constantFoldId(unsigned pos) {
  assert(pos < getNumIds() && "invalid position");
  int rowIdx;
  if ((rowIdx = findEqualityToConstant(*this, pos)) == -1)
    return failure();

  // atEq(rowIdx, pos) is either -1 or 1.
  assert(atEq(rowIdx, pos) * atEq(rowIdx, pos) == 1);
  int64_t constVal = -atEq(rowIdx, getNumCols() - 1) / atEq(rowIdx, pos);
  setAndEliminate(pos, constVal);
  return success();
}

void FlatAffineConstraints::constantFoldIdRange(unsigned pos, unsigned num) {
  for (unsigned s = pos, t = pos, e = pos + num; s < e; s++) {
    if (failed(constantFoldId(t)))
      t++;
  }
}

/// Returns the extent (upper bound - lower bound) of the specified
/// identifier if it is found to be a constant; returns None if it's not a
/// constant. This methods treats symbolic identifiers specially, i.e.,
/// it looks for constant differences between affine expressions involving
/// only the symbolic identifiers. See comments at function definition for
/// example. 'lb', if provided, is set to the lower bound associated with the
/// constant difference. Note that 'lb' is purely symbolic and thus will contain
/// the coefficients of the symbolic identifiers and the constant coefficient.
//  Egs: 0 <= i <= 15, return 16.
//       s0 + 2 <= i <= s0 + 17, returns 16. (s0 has to be a symbol)
//       s0 + s1 + 16 <= d0 <= s0 + s1 + 31, returns 16.
//       s0 - 7 <= 8*j <= s0 returns 1 with lb = s0, lbDivisor = 8 (since lb =
//       ceil(s0 - 7 / 8) = floor(s0 / 8)).
Optional<int64_t> FlatAffineConstraints::getConstantBoundOnDimSize(
    unsigned pos, SmallVectorImpl<int64_t> *lb, int64_t *boundFloorDivisor,
    SmallVectorImpl<int64_t> *ub, unsigned *minLbPos,
    unsigned *minUbPos) const {
  assert(pos < getNumDimIds() && "Invalid identifier position");

  // Find an equality for 'pos'^th identifier that equates it to some function
  // of the symbolic identifiers (+ constant).
  int eqPos = findEqualityToConstant(*this, pos, /*symbolic=*/true);
  if (eqPos != -1) {
    auto eq = getEquality(eqPos);
    // If the equality involves a local var, punt for now.
    // TODO: this can be handled in the future by using the explicit
    // representation of the local vars.
    if (!std::all_of(eq.begin() + getNumDimAndSymbolIds(), eq.end() - 1,
                     [](int64_t coeff) { return coeff == 0; }))
      return None;

    // This identifier can only take a single value.
    if (lb) {
      // Set lb to that symbolic value.
      lb->resize(getNumSymbolIds() + 1);
      if (ub)
        ub->resize(getNumSymbolIds() + 1);
      for (unsigned c = 0, f = getNumSymbolIds() + 1; c < f; c++) {
        int64_t v = atEq(eqPos, pos);
        // atEq(eqRow, pos) is either -1 or 1.
        assert(v * v == 1);
        (*lb)[c] = v < 0 ? atEq(eqPos, getNumDimIds() + c) / -v
                         : -atEq(eqPos, getNumDimIds() + c) / v;
        // Since this is an equality, ub = lb.
        if (ub)
          (*ub)[c] = (*lb)[c];
      }
      assert(boundFloorDivisor &&
             "both lb and divisor or none should be provided");
      *boundFloorDivisor = 1;
    }
    if (minLbPos)
      *minLbPos = eqPos;
    if (minUbPos)
      *minUbPos = eqPos;
    return 1;
  }

  // Check if the identifier appears at all in any of the inequalities.
  unsigned r, e;
  for (r = 0, e = getNumInequalities(); r < e; r++) {
    if (atIneq(r, pos) != 0)
      break;
  }
  if (r == e)
    // If it doesn't, there isn't a bound on it.
    return None;

  // Positions of constraints that are lower/upper bounds on the variable.
  SmallVector<unsigned, 4> lbIndices, ubIndices;

  // Gather all symbolic lower bounds and upper bounds of the variable, i.e.,
  // the bounds can only involve symbolic (and local) identifiers. Since the
  // canonical form c_1*x_1 + c_2*x_2 + ... + c_0 >= 0, a constraint is a lower
  // bound for x_i if c_i >= 1, and an upper bound if c_i <= -1.
  getLowerAndUpperBoundIndices(pos, &lbIndices, &ubIndices,
                               /*eqIndices=*/nullptr, /*offset=*/0,
                               /*num=*/getNumDimIds());

  Optional<int64_t> minDiff = None;
  unsigned minLbPosition, minUbPosition;
  for (auto ubPos : ubIndices) {
    for (auto lbPos : lbIndices) {
      // Look for a lower bound and an upper bound that only differ by a
      // constant, i.e., pairs of the form  0 <= c_pos - f(c_i's) <= diffConst.
      // For example, if ii is the pos^th variable, we are looking for
      // constraints like ii >= i, ii <= ii + 50, 50 being the difference. The
      // minimum among all such constant differences is kept since that's the
      // constant bounding the extent of the pos^th variable.
      unsigned j, e;
      for (j = 0, e = getNumCols() - 1; j < e; j++)
        if (atIneq(ubPos, j) != -atIneq(lbPos, j)) {
          break;
        }
      if (j < getNumCols() - 1)
        continue;
      int64_t diff = ceilDiv(atIneq(ubPos, getNumCols() - 1) +
                                 atIneq(lbPos, getNumCols() - 1) + 1,
                             atIneq(lbPos, pos));
      if (minDiff == None || diff < minDiff) {
        minDiff = diff;
        minLbPosition = lbPos;
        minUbPosition = ubPos;
      }
    }
  }
  if (lb && minDiff.hasValue()) {
    // Set lb to the symbolic lower bound.
    lb->resize(getNumSymbolIds() + 1);
    if (ub)
      ub->resize(getNumSymbolIds() + 1);
    // The lower bound is the ceildiv of the lb constraint over the coefficient
    // of the variable at 'pos'. We express the ceildiv equivalently as a floor
    // for uniformity. For eg., if the lower bound constraint was: 32*d0 - N +
    // 31 >= 0, the lower bound for d0 is ceil(N - 31, 32), i.e., floor(N, 32).
    *boundFloorDivisor = atIneq(minLbPosition, pos);
    assert(*boundFloorDivisor == -atIneq(minUbPosition, pos));
    for (unsigned c = 0, e = getNumSymbolIds() + 1; c < e; c++) {
      (*lb)[c] = -atIneq(minLbPosition, getNumDimIds() + c);
    }
    if (ub) {
      for (unsigned c = 0, e = getNumSymbolIds() + 1; c < e; c++)
        (*ub)[c] = atIneq(minUbPosition, getNumDimIds() + c);
    }
    // The lower bound leads to a ceildiv while the upper bound is a floordiv
    // whenever the coefficient at pos != 1. ceildiv (val / d) = floordiv (val +
    // d - 1 / d); hence, the addition of 'atIneq(minLbPosition, pos) - 1' to
    // the constant term for the lower bound.
    (*lb)[getNumSymbolIds()] += atIneq(minLbPosition, pos) - 1;
  }
  if (minLbPos)
    *minLbPos = minLbPosition;
  if (minUbPos)
    *minUbPos = minUbPosition;
  return minDiff;
}

template <bool isLower>
Optional<int64_t>
FlatAffineConstraints::computeConstantLowerOrUpperBound(unsigned pos) {
  assert(pos < getNumIds() && "invalid position");
  // Project to 'pos'.
  projectOut(0, pos);
  projectOut(1, getNumIds() - 1);
  // Check if there's an equality equating the '0'^th identifier to a constant.
  int eqRowIdx = findEqualityToConstant(*this, 0, /*symbolic=*/false);
  if (eqRowIdx != -1)
    // atEq(rowIdx, 0) is either -1 or 1.
    return -atEq(eqRowIdx, getNumCols() - 1) / atEq(eqRowIdx, 0);

  // Check if the identifier appears at all in any of the inequalities.
  unsigned r, e;
  for (r = 0, e = getNumInequalities(); r < e; r++) {
    if (atIneq(r, 0) != 0)
      break;
  }
  if (r == e)
    // If it doesn't, there isn't a bound on it.
    return None;

  Optional<int64_t> minOrMaxConst = None;

  // Take the max across all const lower bounds (or min across all constant
  // upper bounds).
  for (unsigned r = 0, e = getNumInequalities(); r < e; r++) {
    if (isLower) {
      if (atIneq(r, 0) <= 0)
        // Not a lower bound.
        continue;
    } else if (atIneq(r, 0) >= 0) {
      // Not an upper bound.
      continue;
    }
    unsigned c, f;
    for (c = 0, f = getNumCols() - 1; c < f; c++)
      if (c != 0 && atIneq(r, c) != 0)
        break;
    if (c < getNumCols() - 1)
      // Not a constant bound.
      continue;

    int64_t boundConst =
        isLower ? mlir::ceilDiv(-atIneq(r, getNumCols() - 1), atIneq(r, 0))
                : mlir::floorDiv(atIneq(r, getNumCols() - 1), -atIneq(r, 0));
    if (isLower) {
      if (minOrMaxConst == None || boundConst > minOrMaxConst)
        minOrMaxConst = boundConst;
    } else {
      if (minOrMaxConst == None || boundConst < minOrMaxConst)
        minOrMaxConst = boundConst;
    }
  }
  return minOrMaxConst;
}

Optional<int64_t>
FlatAffineConstraints::getConstantLowerBound(unsigned pos) const {
  FlatAffineConstraints tmpCst(*this);
  return tmpCst.computeConstantLowerOrUpperBound</*isLower=*/true>(pos);
}

Optional<int64_t>
FlatAffineConstraints::getConstantUpperBound(unsigned pos) const {
  FlatAffineConstraints tmpCst(*this);
  return tmpCst.computeConstantLowerOrUpperBound</*isLower=*/false>(pos);
}

// A simple (naive and conservative) check for hyper-rectangularity.
bool FlatAffineConstraints::isHyperRectangular(unsigned pos,
                                               unsigned num) const {
  assert(pos < getNumCols() - 1);
  // Check for two non-zero coefficients in the range [pos, pos + sum).
  for (unsigned r = 0, e = getNumInequalities(); r < e; r++) {
    unsigned sum = 0;
    for (unsigned c = pos; c < pos + num; c++) {
      if (atIneq(r, c) != 0)
        sum++;
    }
    if (sum > 1)
      return false;
  }
  for (unsigned r = 0, e = getNumEqualities(); r < e; r++) {
    unsigned sum = 0;
    for (unsigned c = pos; c < pos + num; c++) {
      if (atEq(r, c) != 0)
        sum++;
    }
    if (sum > 1)
      return false;
  }
  return true;
}

void FlatAffineConstraints::print(raw_ostream &os) const {
  assert(hasConsistentState());
  os << "\nConstraints (" << getNumDimIds() << " dims, " << getNumSymbolIds()
     << " symbols, " << getNumLocalIds() << " locals), (" << getNumConstraints()
     << " constraints)\n";
  os << "(";
  for (unsigned i = 0, e = getNumIds(); i < e; i++) {
    if (ids[i] == None)
      os << "None ";
    else
      os << "Value ";
  }
  os << " const)\n";
  for (unsigned i = 0, e = getNumEqualities(); i < e; ++i) {
    for (unsigned j = 0, f = getNumCols(); j < f; ++j) {
      os << atEq(i, j) << " ";
    }
    os << "= 0\n";
  }
  for (unsigned i = 0, e = getNumInequalities(); i < e; ++i) {
    for (unsigned j = 0, f = getNumCols(); j < f; ++j) {
      os << atIneq(i, j) << " ";
    }
    os << ">= 0\n";
  }
  os << '\n';
}

void FlatAffineConstraints::dump() const { print(llvm::errs()); }

/// Removes duplicate constraints, trivially true constraints, and constraints
/// that can be detected as redundant as a result of differing only in their
/// constant term part. A constraint of the form <non-negative constant> >= 0 is
/// considered trivially true.
//  Uses a DenseSet to hash and detect duplicates followed by a linear scan to
//  remove duplicates in place.
void FlatAffineConstraints::removeTrivialRedundancy() {
  GCDTightenInequalities();
  normalizeConstraintsByGCD();

  // A map used to detect redundancy stemming from constraints that only differ
  // in their constant term. The value stored is <row position, const term>
  // for a given row.
  SmallDenseMap<ArrayRef<int64_t>, std::pair<unsigned, int64_t>>
      rowsWithoutConstTerm;
  // To unique rows.
  SmallDenseSet<ArrayRef<int64_t>, 8> rowSet;

  // Check if constraint is of the form <non-negative-constant> >= 0.
  auto isTriviallyValid = [&](unsigned r) -> bool {
    for (unsigned c = 0, e = getNumCols() - 1; c < e; c++) {
      if (atIneq(r, c) != 0)
        return false;
    }
    return atIneq(r, getNumCols() - 1) >= 0;
  };

  // Detect and mark redundant constraints.
  SmallVector<bool, 256> redunIneq(getNumInequalities(), false);
  for (unsigned r = 0, e = getNumInequalities(); r < e; r++) {
    int64_t *rowStart = inequalities.data() + numReservedCols * r;
    auto row = ArrayRef<int64_t>(rowStart, getNumCols());
    if (isTriviallyValid(r) || !rowSet.insert(row).second) {
      redunIneq[r] = true;
      continue;
    }

    // Among constraints that only differ in the constant term part, mark
    // everything other than the one with the smallest constant term redundant.
    // (eg: among i - 16j - 5 >= 0, i - 16j - 1 >=0, i - 16j - 7 >= 0, the
    // former two are redundant).
    int64_t constTerm = atIneq(r, getNumCols() - 1);
    auto rowWithoutConstTerm = ArrayRef<int64_t>(rowStart, getNumCols() - 1);
    const auto &ret =
        rowsWithoutConstTerm.insert({rowWithoutConstTerm, {r, constTerm}});
    if (!ret.second) {
      // Check if the other constraint has a higher constant term.
      auto &val = ret.first->second;
      if (val.second > constTerm) {
        // The stored row is redundant. Mark it so, and update with this one.
        redunIneq[val.first] = true;
        val = {r, constTerm};
      } else {
        // The one stored makes this one redundant.
        redunIneq[r] = true;
      }
    }
  }

  auto copyRow = [&](unsigned src, unsigned dest) {
    if (src == dest)
      return;
    for (unsigned c = 0, e = getNumCols(); c < e; c++) {
      atIneq(dest, c) = atIneq(src, c);
    }
  };

  // Scan to get rid of all rows marked redundant, in-place.
  unsigned pos = 0;
  for (unsigned r = 0, e = getNumInequalities(); r < e; r++) {
    if (!redunIneq[r])
      copyRow(r, pos++);
  }
  inequalities.resize(numReservedCols * pos);

  // TODO(bondhugula): consider doing this for equalities as well, but probably
  // not worth the savings.
}

void FlatAffineConstraints::clearAndCopyFrom(
    const FlatAffineConstraints &other) {
  FlatAffineConstraints copy(other);
  std::swap(*this, copy);
  assert(copy.getNumIds() == copy.getIds().size());
}

void FlatAffineConstraints::removeId(unsigned pos) {
  removeIdRange(pos, pos + 1);
}

static std::pair<unsigned, unsigned>
getNewNumDimsSymbols(unsigned pos, const FlatAffineConstraints &cst) {
  unsigned numDims = cst.getNumDimIds();
  unsigned numSymbols = cst.getNumSymbolIds();
  unsigned newNumDims, newNumSymbols;
  if (pos < numDims) {
    newNumDims = numDims - 1;
    newNumSymbols = numSymbols;
  } else if (pos < numDims + numSymbols) {
    assert(numSymbols >= 1);
    newNumDims = numDims;
    newNumSymbols = numSymbols - 1;
  } else {
    newNumDims = numDims;
    newNumSymbols = numSymbols;
  }
  return {newNumDims, newNumSymbols};
}

#undef DEBUG_TYPE
#define DEBUG_TYPE "fm"

/// Eliminates identifier at the specified position using Fourier-Motzkin
/// variable elimination. This technique is exact for rational spaces but
/// conservative (in "rare" cases) for integer spaces. The operation corresponds
/// to a projection operation yielding the (convex) set of integer points
/// contained in the rational shadow of the set. An emptiness test that relies
/// on this method will guarantee emptiness, i.e., it disproves the existence of
/// a solution if it says it's empty.
/// If a non-null isResultIntegerExact is passed, it is set to true if the
/// result is also integer exact. If it's set to false, the obtained solution
/// *may* not be exact, i.e., it may contain integer points that do not have an
/// integer pre-image in the original set.
///
/// Eg:
/// j >= 0, j <= i + 1
/// i >= 0, i <= N + 1
/// Eliminating i yields,
///   j >= 0, 0 <= N + 1, j - 1 <= N + 1
///
/// If darkShadow = true, this method computes the dark shadow on elimination;
/// the dark shadow is a convex integer subset of the exact integer shadow. A
/// non-empty dark shadow proves the existence of an integer solution. The
/// elimination in such a case could however be an under-approximation, and thus
/// should not be used for scanning sets or used by itself for dependence
/// checking.
///
/// Eg: 2-d set, * represents grid points, 'o' represents a point in the set.
///            ^
///            |
///            | * * * * o o
///         i  | * * o o o o
///            | o * * * * *
///            --------------->
///                 j ->
///
/// Eliminating i from this system (projecting on the j dimension):
/// rational shadow / integer light shadow:  1 <= j <= 6
/// dark shadow:                             3 <= j <= 6
/// exact integer shadow:                    j = 1 \union  3 <= j <= 6
/// holes/splinters:                         j = 2
///
/// darkShadow = false, isResultIntegerExact = nullptr are default values.
// TODO(bondhugula): a slight modification to yield dark shadow version of FM
// (tightened), which can prove the existence of a solution if there is one.
void FlatAffineConstraints::FourierMotzkinEliminate(
    unsigned pos, bool darkShadow, bool *isResultIntegerExact) {
  LLVM_DEBUG(llvm::dbgs() << "FM input (eliminate pos " << pos << "):\n");
  LLVM_DEBUG(dump());
  assert(pos < getNumIds() && "invalid position");
  assert(hasConsistentState());

  // Check if this identifier can be eliminated through a substitution.
  for (unsigned r = 0, e = getNumEqualities(); r < e; r++) {
    if (atEq(r, pos) != 0) {
      // Use Gaussian elimination here (since we have an equality).
      LogicalResult ret = gaussianEliminateId(pos);
      (void)ret;
      assert(succeeded(ret) && "Gaussian elimination guaranteed to succeed");
      LLVM_DEBUG(llvm::dbgs() << "FM output (through Gaussian elimination):\n");
      LLVM_DEBUG(dump());
      return;
    }
  }

  // A fast linear time tightening.
  GCDTightenInequalities();

  // Check if the identifier appears at all in any of the inequalities.
  unsigned r, e;
  for (r = 0, e = getNumInequalities(); r < e; r++) {
    if (atIneq(r, pos) != 0)
      break;
  }
  if (r == getNumInequalities()) {
    // If it doesn't appear, just remove the column and return.
    // TODO(andydavis,bondhugula): refactor removeColumns to use it from here.
    removeId(pos);
    LLVM_DEBUG(llvm::dbgs() << "FM output:\n");
    LLVM_DEBUG(dump());
    return;
  }

  // Positions of constraints that are lower bounds on the variable.
  SmallVector<unsigned, 4> lbIndices;
  // Positions of constraints that are lower bounds on the variable.
  SmallVector<unsigned, 4> ubIndices;
  // Positions of constraints that do not involve the variable.
  std::vector<unsigned> nbIndices;
  nbIndices.reserve(getNumInequalities());

  // Gather all lower bounds and upper bounds of the variable. Since the
  // canonical form c_1*x_1 + c_2*x_2 + ... + c_0 >= 0, a constraint is a lower
  // bound for x_i if c_i >= 1, and an upper bound if c_i <= -1.
  for (unsigned r = 0, e = getNumInequalities(); r < e; r++) {
    if (atIneq(r, pos) == 0) {
      // Id does not appear in bound.
      nbIndices.push_back(r);
    } else if (atIneq(r, pos) >= 1) {
      // Lower bound.
      lbIndices.push_back(r);
    } else {
      // Upper bound.
      ubIndices.push_back(r);
    }
  }

  // Set the number of dimensions, symbols in the resulting system.
  const auto &dimsSymbols = getNewNumDimsSymbols(pos, *this);
  unsigned newNumDims = dimsSymbols.first;
  unsigned newNumSymbols = dimsSymbols.second;

  SmallVector<Optional<Value>, 8> newIds;
  newIds.reserve(numIds - 1);
  newIds.append(ids.begin(), ids.begin() + pos);
  newIds.append(ids.begin() + pos + 1, ids.end());

  /// Create the new system which has one identifier less.
  FlatAffineConstraints newFac(
      lbIndices.size() * ubIndices.size() + nbIndices.size(),
      getNumEqualities(), getNumCols() - 1, newNumDims, newNumSymbols,
      /*numLocals=*/getNumIds() - 1 - newNumDims - newNumSymbols, newIds);

  assert(newFac.getIds().size() == newFac.getNumIds());

  // This will be used to check if the elimination was integer exact.
  unsigned lcmProducts = 1;

  // Let x be the variable we are eliminating.
  // For each lower bound, lb <= c_l*x, and each upper bound c_u*x <= ub, (note
  // that c_l, c_u >= 1) we have:
  // lb*lcm(c_l, c_u)/c_l <= lcm(c_l, c_u)*x <= ub*lcm(c_l, c_u)/c_u
  // We thus generate a constraint:
  // lcm(c_l, c_u)/c_l*lb <= lcm(c_l, c_u)/c_u*ub.
  // Note if c_l = c_u = 1, all integer points captured by the resulting
  // constraint correspond to integer points in the original system (i.e., they
  // have integer pre-images). Hence, if the lcm's are all 1, the elimination is
  // integer exact.
  for (auto ubPos : ubIndices) {
    for (auto lbPos : lbIndices) {
      SmallVector<int64_t, 4> ineq;
      ineq.reserve(newFac.getNumCols());
      int64_t lbCoeff = atIneq(lbPos, pos);
      // Note that in the comments above, ubCoeff is the negation of the
      // coefficient in the canonical form as the view taken here is that of the
      // term being moved to the other size of '>='.
      int64_t ubCoeff = -atIneq(ubPos, pos);
      // TODO(bondhugula): refactor this loop to avoid all branches inside.
      for (unsigned l = 0, e = getNumCols(); l < e; l++) {
        if (l == pos)
          continue;
        assert(lbCoeff >= 1 && ubCoeff >= 1 && "bounds wrongly identified");
        int64_t lcm = mlir::lcm(lbCoeff, ubCoeff);
        ineq.push_back(atIneq(ubPos, l) * (lcm / ubCoeff) +
                       atIneq(lbPos, l) * (lcm / lbCoeff));
        lcmProducts *= lcm;
      }
      if (darkShadow) {
        // The dark shadow is a convex subset of the exact integer shadow. If
        // there is a point here, it proves the existence of a solution.
        ineq[ineq.size() - 1] += lbCoeff * ubCoeff - lbCoeff - ubCoeff + 1;
      }
      // TODO: we need to have a way to add inequalities in-place in
      // FlatAffineConstraints instead of creating and copying over.
      newFac.addInequality(ineq);
    }
  }

  LLVM_DEBUG(llvm::dbgs() << "FM isResultIntegerExact: " << (lcmProducts == 1)
                          << "\n");
  if (lcmProducts == 1 && isResultIntegerExact)
    *isResultIntegerExact = true;

  // Copy over the constraints not involving this variable.
  for (auto nbPos : nbIndices) {
    SmallVector<int64_t, 4> ineq;
    ineq.reserve(getNumCols() - 1);
    for (unsigned l = 0, e = getNumCols(); l < e; l++) {
      if (l == pos)
        continue;
      ineq.push_back(atIneq(nbPos, l));
    }
    newFac.addInequality(ineq);
  }

  assert(newFac.getNumConstraints() ==
         lbIndices.size() * ubIndices.size() + nbIndices.size());

  // Copy over the equalities.
  for (unsigned r = 0, e = getNumEqualities(); r < e; r++) {
    SmallVector<int64_t, 4> eq;
    eq.reserve(newFac.getNumCols());
    for (unsigned l = 0, e = getNumCols(); l < e; l++) {
      if (l == pos)
        continue;
      eq.push_back(atEq(r, l));
    }
    newFac.addEquality(eq);
  }

  // GCD tightening and normalization allows detection of more trivially
  // redundant constraints.
  newFac.GCDTightenInequalities();
  newFac.normalizeConstraintsByGCD();
  newFac.removeTrivialRedundancy();
  clearAndCopyFrom(newFac);
  LLVM_DEBUG(llvm::dbgs() << "FM output:\n");
  LLVM_DEBUG(dump());
}

#undef DEBUG_TYPE
#define DEBUG_TYPE "affine-structures"

void FlatAffineConstraints::projectOut(unsigned pos, unsigned num) {
  if (num == 0)
    return;

  // 'pos' can be at most getNumCols() - 2 if num > 0.
  assert((getNumCols() < 2 || pos <= getNumCols() - 2) && "invalid position");
  assert(pos + num < getNumCols() && "invalid range");

  // Eliminate as many identifiers as possible using Gaussian elimination.
  unsigned currentPos = pos;
  unsigned numToEliminate = num;
  unsigned numGaussianEliminated = 0;

  while (currentPos < getNumIds()) {
    unsigned curNumEliminated =
        gaussianEliminateIds(currentPos, currentPos + numToEliminate);
    ++currentPos;
    numToEliminate -= curNumEliminated + 1;
    numGaussianEliminated += curNumEliminated;
  }

  // Eliminate the remaining using Fourier-Motzkin.
  for (unsigned i = 0; i < num - numGaussianEliminated; i++) {
    unsigned numToEliminate = num - numGaussianEliminated - i;
    FourierMotzkinEliminate(
        getBestIdToEliminate(*this, pos, pos + numToEliminate));
  }

  // Fast/trivial simplifications.
  GCDTightenInequalities();
  // Normalize constraints after tightening since the latter impacts this, but
  // not the other way round.
  normalizeConstraintsByGCD();
}

void FlatAffineConstraints::projectOut(Value id) {
  unsigned pos;
  bool ret = findId(id, &pos);
  assert(ret);
  (void)ret;
  FourierMotzkinEliminate(pos);
}

void FlatAffineConstraints::clearConstraints() {
  equalities.clear();
  inequalities.clear();
}

namespace {

enum BoundCmpResult { Greater, Less, Equal, Unknown };

/// Compares two affine bounds whose coefficients are provided in 'first' and
/// 'second'. The last coefficient is the constant term.
static BoundCmpResult compareBounds(ArrayRef<int64_t> a, ArrayRef<int64_t> b) {
  assert(a.size() == b.size());

  // For the bounds to be comparable, their corresponding identifier
  // coefficients should be equal; the constant terms are then compared to
  // determine less/greater/equal.

  if (!std::equal(a.begin(), a.end() - 1, b.begin()))
    return Unknown;

  if (a.back() == b.back())
    return Equal;

  return a.back() < b.back() ? Less : Greater;
}
} // namespace

<<<<<<< HEAD
static void getCommonConstraints(const FlatAffineConstraints &A,
                                 const FlatAffineConstraints &B,
                                 FlatAffineConstraints *C) {
  C->reset(A.getNumDimIds(), A.getNumSymbolIds(), A.getNumLocalIds());
  for (unsigned r = 0, e = A.getNumInequalities(); r < e; ++r) {
    for (unsigned s = 0, f = B.getNumInequalities(); s < f; ++s) {
      if (A.getInequality(r) == B.getInequality(s)) {
        C->addInequality(A.getInequality(r));
=======
// Returns constraints that are common to both A & B.
static void getCommonConstraints(const FlatAffineConstraints &A,
                                 const FlatAffineConstraints &B,
                                 FlatAffineConstraints &C) {
  C.reset(A.getNumDimIds(), A.getNumSymbolIds(), A.getNumLocalIds());
  // A naive O(n^2) check should be enough here given the input sizes.
  for (unsigned r = 0, e = A.getNumInequalities(); r < e; ++r) {
    for (unsigned s = 0, f = B.getNumInequalities(); s < f; ++s) {
      if (A.getInequality(r) == B.getInequality(s)) {
        C.addInequality(A.getInequality(r));
        break;
      }
    }
  }
  for (unsigned r = 0, e = A.getNumEqualities(); r < e; ++r) {
    for (unsigned s = 0, f = B.getNumEqualities(); s < f; ++s) {
      if (A.getEquality(r) == B.getEquality(s)) {
        C.addEquality(A.getEquality(r));
>>>>>>> 0a55d3f5
        break;
      }
    }
  }
}

// Computes the bounding box with respect to 'other' by finding the min of the
// lower bounds and the max of the upper bounds along each of the dimensions.
LogicalResult
FlatAffineConstraints::unionBoundingBox(const FlatAffineConstraints &otherCst) {
  assert(otherCst.getNumDimIds() == numDims && "dims mismatch");
  assert(otherCst.getIds()
             .slice(0, getNumDimIds())
             .equals(getIds().slice(0, getNumDimIds())) &&
         "dim values mismatch");
  assert(otherCst.getNumLocalIds() == 0 && "local ids not supported here");
  assert(getNumLocalIds() == 0 && "local ids not supported yet here");

  // Align `other` to this.
  Optional<FlatAffineConstraints> otherCopy;
  if (!areIdsAligned(*this, otherCst)) {
    otherCopy.emplace(FlatAffineConstraints(otherCst));
    mergeAndAlignIds(/*offset=*/numDims, this, &otherCopy.getValue());
  }

  const auto &otherAligned = otherCopy ? *otherCopy : otherCst;

<<<<<<< HEAD
  FlatAffineConstraints commonCst;
  getCommonConstraints(*this, otherAligned, &commonCst);
=======
  // Get the constraints common to both systems; these will be added as is to
  // the union.
  FlatAffineConstraints commonCst;
  getCommonConstraints(*this, otherAligned, commonCst);
>>>>>>> 0a55d3f5

  std::vector<SmallVector<int64_t, 8>> boundingLbs;
  std::vector<SmallVector<int64_t, 8>> boundingUbs;
  boundingLbs.reserve(2 * getNumDimIds());
  boundingUbs.reserve(2 * getNumDimIds());

  // To hold lower and upper bounds for each dimension.
  SmallVector<int64_t, 4> lb, otherLb, ub, otherUb;
  // To compute min of lower bounds and max of upper bounds for each dimension.
  SmallVector<int64_t, 4> minLb(getNumSymbolIds() + 1);
  SmallVector<int64_t, 4> maxUb(getNumSymbolIds() + 1);
  // To compute final new lower and upper bounds for the union.
  SmallVector<int64_t, 8> newLb(getNumCols()), newUb(getNumCols());

  int64_t lbFloorDivisor, otherLbFloorDivisor;
  for (unsigned d = 0, e = getNumDimIds(); d < e; ++d) {
    auto extent = getConstantBoundOnDimSize(d, &lb, &lbFloorDivisor, &ub);
    if (!extent.hasValue())
      // TODO(bondhugula): symbolic extents when necessary.
      // TODO(bondhugula): handle union if a dimension is unbounded.
      return failure();

    auto otherExtent = otherAligned.getConstantBoundOnDimSize(
        d, &otherLb, &otherLbFloorDivisor, &otherUb);
    if (!otherExtent.hasValue() || lbFloorDivisor != otherLbFloorDivisor)
      // TODO(bondhugula): symbolic extents when necessary.
      return failure();

    assert(lbFloorDivisor > 0 && "divisor always expected to be positive");

    auto res = compareBounds(lb, otherLb);
    // Identify min.
    if (res == BoundCmpResult::Less || res == BoundCmpResult::Equal) {
      minLb = lb;
      // Since the divisor is for a floordiv, we need to convert to ceildiv,
      // i.e., i >= expr floordiv div <=> i >= (expr - div + 1) ceildiv div <=>
      // div * i >= expr - div + 1.
      minLb.back() -= lbFloorDivisor - 1;
    } else if (res == BoundCmpResult::Greater) {
      minLb = otherLb;
      minLb.back() -= otherLbFloorDivisor - 1;
    } else {
      // Uncomparable - check for constant lower/upper bounds.
      auto constLb = getConstantLowerBound(d);
      auto constOtherLb = otherAligned.getConstantLowerBound(d);
      if (!constLb.hasValue() || !constOtherLb.hasValue())
        return failure();
      std::fill(minLb.begin(), minLb.end(), 0);
      minLb.back() = std::min(constLb.getValue(), constOtherLb.getValue());
    }

    // Do the same for ub's but max of upper bounds. Identify max.
    auto uRes = compareBounds(ub, otherUb);
    if (uRes == BoundCmpResult::Greater || uRes == BoundCmpResult::Equal) {
      maxUb = ub;
    } else if (uRes == BoundCmpResult::Less) {
      maxUb = otherUb;
    } else {
      // Uncomparable - check for constant lower/upper bounds.
      auto constUb = getConstantUpperBound(d);
      auto constOtherUb = otherAligned.getConstantUpperBound(d);
      if (!constUb.hasValue() || !constOtherUb.hasValue())
        return failure();
      std::fill(maxUb.begin(), maxUb.end(), 0);
      maxUb.back() = std::max(constUb.getValue(), constOtherUb.getValue());
    }

    std::fill(newLb.begin(), newLb.end(), 0);
    std::fill(newUb.begin(), newUb.end(), 0);

    // The divisor for lb, ub, otherLb, otherUb at this point is lbDivisor,
    // and so it's the divisor for newLb and newUb as well.
    newLb[d] = lbFloorDivisor;
    newUb[d] = -lbFloorDivisor;
    // Copy over the symbolic part + constant term.
    std::copy(minLb.begin(), minLb.end(), newLb.begin() + getNumDimIds());
    std::transform(newLb.begin() + getNumDimIds(), newLb.end(),
                   newLb.begin() + getNumDimIds(), std::negate<int64_t>());
    std::copy(maxUb.begin(), maxUb.end(), newUb.begin() + getNumDimIds());

    boundingLbs.push_back(newLb);
    boundingUbs.push_back(newUb);
  }

  // Clear all constraints and add the lower/upper bounds for the bounding box.
  clearConstraints();
  for (unsigned d = 0, e = getNumDimIds(); d < e; ++d) {
    addInequality(boundingLbs[d]);
    addInequality(boundingUbs[d]);
  }

<<<<<<< HEAD
=======
  // Add the constraints that were common to both systems.
  append(commonCst);
  removeTrivialRedundancy();

>>>>>>> 0a55d3f5
  // TODO(mlir-team): copy over pure symbolic constraints from this and 'other'
  // over to the union (since the above are just the union along dimensions); we
  // shouldn't be discarding any other constraints on the symbols.
  append(commonCst);
  removeTrivialRedundancy();

  return success();
}

/// Compute an explicit representation for local vars. For all systems coming
/// from MLIR integer sets, maps, or expressions where local vars were
/// introduced to model floordivs and mods, this always succeeds.
static LogicalResult computeLocalVars(const FlatAffineConstraints &cst,
                                      SmallVectorImpl<AffineExpr> &memo,
                                      MLIRContext *context) {
  unsigned numDims = cst.getNumDimIds();
  unsigned numSyms = cst.getNumSymbolIds();

  // Initialize dimensional and symbolic identifiers.
  for (unsigned i = 0; i < numDims; i++)
    memo[i] = getAffineDimExpr(i, context);
  for (unsigned i = numDims, e = numDims + numSyms; i < e; i++)
    memo[i] = getAffineSymbolExpr(i - numDims, context);

  bool changed;
  do {
    // Each time `changed` is true at the end of this iteration, one or more
    // local vars would have been detected as floordivs and set in memo; so the
    // number of null entries in memo[...] strictly reduces; so this converges.
    changed = false;
    for (unsigned i = 0, e = cst.getNumLocalIds(); i < e; ++i)
      if (!memo[numDims + numSyms + i] &&
          detectAsFloorDiv(cst, /*pos=*/numDims + numSyms + i, context, memo))
        changed = true;
  } while (changed);

  ArrayRef<AffineExpr> localExprs =
      ArrayRef<AffineExpr>(memo).take_back(cst.getNumLocalIds());
  return success(
      llvm::all_of(localExprs, [](AffineExpr expr) { return expr; }));
}

void FlatAffineConstraints::getIneqAsAffineValueMap(
    unsigned pos, unsigned ineqPos, AffineValueMap &vmap,
    MLIRContext *context) const {
  unsigned numDims = getNumDimIds();
  unsigned numSyms = getNumSymbolIds();

  assert(pos < numDims && "invalid position");
  assert(ineqPos < getNumInequalities() && "invalid inequality position");

  // Get expressions for local vars.
  SmallVector<AffineExpr, 8> memo(getNumIds(), AffineExpr());
  if (failed(computeLocalVars(*this, memo, context)))
    assert(false &&
           "one or more local exprs do not have an explicit representation");
  auto localExprs = ArrayRef<AffineExpr>(memo).take_back(getNumLocalIds());

  // Compute the AffineExpr lower/upper bound for this inequality.
  ArrayRef<int64_t> inequality = getInequality(ineqPos);
  SmallVector<int64_t, 8> bound;
  bound.reserve(getNumCols() - 1);
  // Everything other than the coefficient at `pos`.
  bound.append(inequality.begin(), inequality.begin() + pos);
  bound.append(inequality.begin() + pos + 1, inequality.end());

  if (inequality[pos] > 0)
    // Lower bound.
    std::transform(bound.begin(), bound.end(), bound.begin(),
                   std::negate<int64_t>());
  else
    // Upper bound (which is exclusive).
    bound.back() += 1;

  // Convert to AffineExpr (tree) form.
  auto boundExpr = getAffineExprFromFlatForm(bound, numDims - 1, numSyms,
                                             localExprs, context);

  // Get the values to bind to this affine expr (all dims and symbols).
  SmallVector<Value, 4> operands;
  getIdValues(0, pos, &operands);
  SmallVector<Value, 4> trailingOperands;
  getIdValues(pos + 1, getNumDimAndSymbolIds(), &trailingOperands);
  operands.append(trailingOperands.begin(), trailingOperands.end());
  vmap.reset(AffineMap::get(numDims - 1, numSyms, boundExpr), operands);
}

/// Returns true if the pos^th column is all zero for both inequalities and
/// equalities..
static bool isColZero(const FlatAffineConstraints &cst, unsigned pos) {
  unsigned rowPos;
  return !findConstraintWithNonZeroAt(cst, pos, /*isEq=*/false, &rowPos) &&
         !findConstraintWithNonZeroAt(cst, pos, /*isEq=*/true, &rowPos);
}

IntegerSet FlatAffineConstraints::getAsIntegerSet(MLIRContext *context) const {
  if (getNumConstraints() == 0)
    // Return universal set (always true): 0 == 0.
    return IntegerSet::get(getNumDimIds(), getNumSymbolIds(),
                           getAffineConstantExpr(/*constant=*/0, context),
                           /*eqFlags=*/true);

  // Construct local references.
  SmallVector<AffineExpr, 8> memo(getNumIds(), AffineExpr());

  if (failed(computeLocalVars(*this, memo, context))) {
    // Check if the local variables without an explicit representation have
    // zero coefficients everywhere.
    for (unsigned i = getNumDimAndSymbolIds(), e = getNumIds(); i < e; ++i) {
      if (!memo[i] && !isColZero(*this, /*pos=*/i)) {
        LLVM_DEBUG(llvm::dbgs() << "one or more local exprs do not have an "
                                   "explicit representation");
        return IntegerSet();
      }
    }
  }

  ArrayRef<AffineExpr> localExprs =
      ArrayRef<AffineExpr>(memo).take_back(getNumLocalIds());

  // Construct the IntegerSet from the equalities/inequalities.
  unsigned numDims = getNumDimIds();
  unsigned numSyms = getNumSymbolIds();

  SmallVector<bool, 16> eqFlags(getNumConstraints());
  std::fill(eqFlags.begin(), eqFlags.begin() + getNumEqualities(), true);
  std::fill(eqFlags.begin() + getNumEqualities(), eqFlags.end(), false);

  SmallVector<AffineExpr, 8> exprs;
  exprs.reserve(getNumConstraints());

  for (unsigned i = 0, e = getNumEqualities(); i < e; ++i)
    exprs.push_back(getAffineExprFromFlatForm(getEquality(i), numDims, numSyms,
                                              localExprs, context));
  for (unsigned i = 0, e = getNumInequalities(); i < e; ++i)
    exprs.push_back(getAffineExprFromFlatForm(getInequality(i), numDims,
                                              numSyms, localExprs, context));
  return IntegerSet::get(numDims, numSyms, exprs, eqFlags);
}

/// Find positions of inequalities and equalities that do not have a coefficient
/// for [pos, pos + num) identifiers.
static void getIndependentConstraints(const FlatAffineConstraints &cst,
                                      unsigned pos, unsigned num,
                                      SmallVectorImpl<unsigned> &nbIneqIndices,
                                      SmallVectorImpl<unsigned> &nbEqIndices) {
  assert(pos < cst.getNumIds() && "invalid start position");
  assert(pos + num <= cst.getNumIds() && "invalid limit");

  for (unsigned r = 0, e = cst.getNumInequalities(); r < e; r++) {
    // The bounds are to be independent of [offset, offset + num) columns.
    unsigned c;
    for (c = pos; c < pos + num; ++c) {
      if (cst.atIneq(r, c) != 0)
        break;
    }
    if (c == pos + num)
      nbIneqIndices.push_back(r);
  }

  for (unsigned r = 0, e = cst.getNumEqualities(); r < e; r++) {
    // The bounds are to be independent of [offset, offset + num) columns.
    unsigned c;
    for (c = pos; c < pos + num; ++c) {
      if (cst.atEq(r, c) != 0)
        break;
    }
    if (c == pos + num)
      nbEqIndices.push_back(r);
  }
}

void FlatAffineConstraints::removeIndependentConstraints(unsigned pos,
                                                         unsigned num) {
  assert(pos + num <= getNumIds() && "invalid range");

  // Remove constraints that are independent of these identifiers.
  SmallVector<unsigned, 4> nbIneqIndices, nbEqIndices;
  getIndependentConstraints(*this, /*pos=*/0, num, nbIneqIndices, nbEqIndices);

  // Iterate in reverse so that indices don't have to be updated.
  // TODO: This method can be made more efficient (because removal of each
  // inequality leads to much shifting/copying in the underlying buffer).
  for (auto nbIndex : llvm::reverse(nbIneqIndices))
    removeInequality(nbIndex);
  for (auto nbIndex : llvm::reverse(nbEqIndices))
    removeEquality(nbIndex);
}<|MERGE_RESOLUTION|>--- conflicted
+++ resolved
@@ -1203,19 +1203,6 @@
   return false;
 }
 
-<<<<<<< HEAD
-// Gather lower and upper bounds for the pos^th identifier, and optionally the
-// equalities for it. The bounds are to be independent of
-// [offset, offset + num) identifiers.
-static void getLowerAndUpperBoundIndices(const FlatAffineConstraints &cst,
-                                         unsigned pos,
-                                         SmallVectorImpl<unsigned> *lbIndices,
-                                         SmallVectorImpl<unsigned> *ubIndices,
-                                         SmallVectorImpl<unsigned> *eqIndices = nullptr,
-                                         unsigned offset = 0,
-                                         unsigned num = 0) {
-  assert(pos < cst.getNumIds() && "invalid position");
-=======
 /// Gather all lower and upper bounds of the identifier at `pos`, and
 /// optionally any equalities on it. In addition, the bounds are to be
 /// independent of identifiers in position range [`offset`, `offset` + `num`).
@@ -1239,28 +1226,15 @@
     }
     return c < f;
   };
->>>>>>> 0a55d3f5
 
   // Gather all lower bounds and upper bounds of the variable. Since the
   // canonical form c_1*x_1 + c_2*x_2 + ... + c_0 >= 0, a constraint is a lower
   // bound for x_i if c_i >= 1, and an upper bound if c_i <= -1.
-<<<<<<< HEAD
-  for (unsigned r = 0, e = cst.getNumInequalities(); r < e; r++) {
-    // The bounds are to be independent of [offset, offset + num) columns.
-    unsigned c, f;
-    for (c = offset, f = offset + num; c < f; ++c) {
-      if (c == pos) continue;
-      if (cst.atIneq(r, c) != 0) break;
-    }
-    if (c < f) continue;
-    if (cst.atIneq(r, pos) >= 1) {
-=======
   for (unsigned r = 0, e = getNumInequalities(); r < e; r++) {
     // The bounds are to be independent of [offset, offset + num) columns.
     if (containsConstraintDependentOnRange(r, /*isEq=*/false))
       continue;
     if (atIneq(r, pos) >= 1) {
->>>>>>> 0a55d3f5
       // Lower bound.
       lbIndices->push_back(r);
     } else if (atIneq(r, pos) <= -1) {
@@ -1269,17 +1243,6 @@
     }
   }
 
-<<<<<<< HEAD
-  if (!eqIndices) return;
-  for (unsigned r = 0, e = cst.getNumEqualities(); r < e; r++) {
-    if (cst.atEq(r, pos) == 0) continue;
-    unsigned c, f;
-    for (c = offset, f = offset + num; c < f; ++c) {
-      if (c == pos) continue;
-      if (cst.atEq(r, c) != 0) break;
-    }
-    if (c < f) continue;
-=======
   // An equality is both a lower and upper bound. Record any equalities
   // involving the pos^th identifier.
   if (!eqIndices)
@@ -1290,7 +1253,6 @@
       continue;
     if (containsConstraintDependentOnRange(r, /*isEq=*/true))
       continue;
->>>>>>> 0a55d3f5
     eqIndices->push_back(r);
   }
 }
@@ -1437,13 +1399,8 @@
          "incorrect local exprs count");
 
   SmallVector<unsigned, 4> lbIndices, ubIndices, eqIndices;
-<<<<<<< HEAD
-  getLowerAndUpperBoundIndices(*this, pos + offset, &lbIndices, &ubIndices,
-                               &eqIndices, offset, num);
-=======
   getLowerAndUpperBoundIndices(pos + offset, &lbIndices, &ubIndices, &eqIndices,
                                offset, num);
->>>>>>> 0a55d3f5
 
   /// Add to 'b' from 'a' in set [0, offset) U [offset + num, symbStartPos).
   auto addCoeffs = [&](ArrayRef<int64_t> a, SmallVectorImpl<int64_t> &b) {
@@ -2701,16 +2658,6 @@
 }
 } // namespace
 
-<<<<<<< HEAD
-static void getCommonConstraints(const FlatAffineConstraints &A,
-                                 const FlatAffineConstraints &B,
-                                 FlatAffineConstraints *C) {
-  C->reset(A.getNumDimIds(), A.getNumSymbolIds(), A.getNumLocalIds());
-  for (unsigned r = 0, e = A.getNumInequalities(); r < e; ++r) {
-    for (unsigned s = 0, f = B.getNumInequalities(); s < f; ++s) {
-      if (A.getInequality(r) == B.getInequality(s)) {
-        C->addInequality(A.getInequality(r));
-=======
 // Returns constraints that are common to both A & B.
 static void getCommonConstraints(const FlatAffineConstraints &A,
                                  const FlatAffineConstraints &B,
@@ -2729,7 +2676,6 @@
     for (unsigned s = 0, f = B.getNumEqualities(); s < f; ++s) {
       if (A.getEquality(r) == B.getEquality(s)) {
         C.addEquality(A.getEquality(r));
->>>>>>> 0a55d3f5
         break;
       }
     }
@@ -2757,15 +2703,10 @@
 
   const auto &otherAligned = otherCopy ? *otherCopy : otherCst;
 
-<<<<<<< HEAD
-  FlatAffineConstraints commonCst;
-  getCommonConstraints(*this, otherAligned, &commonCst);
-=======
   // Get the constraints common to both systems; these will be added as is to
   // the union.
   FlatAffineConstraints commonCst;
   getCommonConstraints(*this, otherAligned, commonCst);
->>>>>>> 0a55d3f5
 
   std::vector<SmallVector<int64_t, 8>> boundingLbs;
   std::vector<SmallVector<int64_t, 8>> boundingUbs;
@@ -2857,13 +2798,10 @@
     addInequality(boundingUbs[d]);
   }
 
-<<<<<<< HEAD
-=======
   // Add the constraints that were common to both systems.
   append(commonCst);
   removeTrivialRedundancy();
 
->>>>>>> 0a55d3f5
   // TODO(mlir-team): copy over pure symbolic constraints from this and 'other'
   // over to the union (since the above are just the union along dimensions); we
   // shouldn't be discarding any other constraints on the symbols.
