--- conflicted
+++ resolved
@@ -1204,13 +1204,9 @@
   return false;
 }
 
-<<<<<<< HEAD
 // Gather lower and upper bounds for the pos^th identifier, and optionally the
 // equalities for it. The bounds are to be independent of
 // [offset, offset + num) identifiers.
-=======
-/// Gather all lower and upper bounds of the identifier at `pos`.
->>>>>>> 7ece7c0f
 static void getLowerAndUpperBoundIndices(const FlatAffineConstraints &cst,
                                          unsigned pos,
                                          SmallVectorImpl<unsigned> *lbIndices,
