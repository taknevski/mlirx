add_subdirectory(Utils)

add_mlir_library(MLIRTransforms
  BufferPlacement.cpp
  Canonicalizer.cpp
  CopyRemoval.cpp
  CSE.cpp
  DialectConversion.cpp
  HigherOrderPolyhedralOpt.cpp
  Inliner.cpp
  LocationSnapshot.cpp
  LoopCoalescing.cpp
  LoopFusion.cpp
  LoopInvariantCodeMotion.cpp
<<<<<<< HEAD
=======
  MemRefDataFlowOpt.cpp
  NormalizeMemRefs.cpp
>>>>>>> d21ce408
  OpStats.cpp
  ParallelLoopCollapsing.cpp
  PipelineDataTransfer.cpp
  SCCP.cpp
  StripDebugInfo.cpp
  SymbolDCE.cpp
  ViewOpGraph.cpp
  ViewRegionGraph.cpp

  ADDITIONAL_HEADER_DIRS
  ${MLIR_MAIN_INCLUDE_DIR}/mlir/Transforms

  DEPENDS
  MLIRStandardOpsIncGen
  MLIRTransformsPassIncGen

  LINK_LIBS PUBLIC
  MLIRAffineOps
  MLIRAnalysis
  MLIRCopyOpInterface
  MLIRLinalgOps
  MLIRLoopLikeInterface
  MLIRSCF
  MLIRPass
  MLIRTransformUtils
  MLIRVector
  )<|MERGE_RESOLUTION|>--- conflicted
+++ resolved
@@ -12,11 +12,7 @@
   LoopCoalescing.cpp
   LoopFusion.cpp
   LoopInvariantCodeMotion.cpp
-<<<<<<< HEAD
-=======
-  MemRefDataFlowOpt.cpp
   NormalizeMemRefs.cpp
->>>>>>> d21ce408
   OpStats.cpp
   ParallelLoopCollapsing.cpp
   PipelineDataTransfer.cpp
