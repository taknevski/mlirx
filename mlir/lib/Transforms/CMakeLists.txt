--- conflicted
+++ resolved
@@ -9,11 +9,7 @@
   Canonicalizer.cpp
   CopyRemoval.cpp
   CSE.cpp
-<<<<<<< HEAD
-  DialectConversion.cpp
   HigherOrderPolyhedralOpt.cpp
-=======
->>>>>>> 02b2c024
   Inliner.cpp
   LocationSnapshot.cpp
   LoopCoalescing.cpp
