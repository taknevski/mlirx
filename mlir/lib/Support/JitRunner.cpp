--- conflicted
+++ resolved
@@ -36,59 +36,14 @@
 #include "llvm/Support/SourceMgr.h"
 #include "llvm/Support/StringSaver.h"
 #include "llvm/Support/ToolOutputFile.h"
+#include "llvm/Support/raw_ostream.h"
 #include <iomanip>
 #include <numeric>
+#include <sstream>
 #include <sys/time.h>
 
 using namespace mlir;
 using llvm::Error;
-
-<<<<<<< HEAD
-static llvm::cl::opt<std::string> inputFilename(llvm::cl::Positional,
-                                                llvm::cl::desc("<input file>"),
-                                                llvm::cl::init("-"));
-static llvm::cl::opt<std::string>
-    mainFuncName("e", llvm::cl::desc("The function to be called"),
-                 llvm::cl::value_desc("<function name>"),
-                 llvm::cl::init("main"));
-static llvm::cl::opt<std::string> mainFuncType(
-    "entry-point-result",
-    llvm::cl::desc("Textual description of the function type to be called"),
-    llvm::cl::value_desc("f32 | void"), llvm::cl::init("f32"));
-
-static llvm::cl::opt<bool>
-    clTime("time", llvm::cl::desc("Report compile and execution times"),
-           llvm::cl::init(true));
-static llvm::cl::opt<unsigned>
-    clReps("reps", llvm::cl::desc("Number of execution repetitions"),
-              llvm::cl::value_desc("<unsigned>"), llvm::cl::init(1));
-
-static llvm::cl::OptionCategory optFlags("opt-like flags");
-
-// CLI list of pass information
-static llvm::cl::list<const llvm::PassInfo *, bool, llvm::PassNameParser>
-    llvmPasses(llvm::cl::desc("LLVM optimizing passes to run"),
-               llvm::cl::cat(optFlags));
-
-// CLI variables for -On options.
-static llvm::cl::opt<bool>
-    optO0("O0", llvm::cl::desc("Run opt passes and codegen at O0"),
-          llvm::cl::cat(optFlags));
-static llvm::cl::opt<bool>
-    optO1("O1", llvm::cl::desc("Run opt passes and codegen at O1"),
-          llvm::cl::cat(optFlags));
-static llvm::cl::opt<bool>
-    optO2("O2", llvm::cl::desc("Run opt passes and codegen at O2"),
-          llvm::cl::cat(optFlags));
-static llvm::cl::opt<bool>
-    optO3("O3", llvm::cl::desc("Run opt passes and codegen at O3"),
-          llvm::cl::cat(optFlags));
-
-static llvm::cl::OptionCategory clOptionsCategory("linking options");
-static llvm::cl::list<std::string>
-    clSharedLibs("shared-libs", llvm::cl::desc("Libraries to link dynamically"),
-                 llvm::cl::ZeroOrMore, llvm::cl::MiscFlags::CommaSeparated,
-                 llvm::cl::cat(clOptionsCategory));
 
 // Timer based on gettimeofday.
 // TODO: replace with an existing LLVM utility if appropriate.
@@ -100,16 +55,6 @@
   return (Tp.tv_sec + Tp.tv_usec * 1.0e-6);
 }
 
-// CLI variables for debugging.
-static llvm::cl::opt<bool> dumpObjectFile(
-    "dump-object-file",
-    llvm::cl::desc("Dump JITted-compiled object to file specified with "
-                   "-object-filename (<input file>.o by default)."));
-
-static llvm::cl::opt<std::string> objectFilename(
-    "object-filename",
-    llvm::cl::desc("Dump JITted-compiled object to file <input file>.o"));
-=======
 namespace {
 /// This options struct prevents the need for global static initializers, and
 /// is only initialized if the JITRunner is invoked.
@@ -160,9 +105,16 @@
   llvm::cl::opt<std::string> objectFilename{
       "object-filename",
       llvm::cl::desc("Dump JITted-compiled object to file <input file>.o")};
+
+  llvm::cl::opt<bool> time{
+      "time", llvm::cl::desc("Report compile and execution times"),
+             llvm::cl::init(true)};
+
+  llvm::cl::opt<unsigned> reps{
+      "reps", llvm::cl::desc("Number of execution repetitions"),
+             llvm::cl::value_desc("<unsigned>"), llvm::cl::init(1)};
 };
 } // end anonymous namespace
->>>>>>> 0a55d3f5
 
 static OwningModuleRef parseMLIRInput(StringRef inputFilename,
                                       MLIRContext *context) {
@@ -216,7 +168,7 @@
   auto expectedEngine = mlir::ExecutionEngine::create(module, transformer,
                                                       jitCodeGenOptLevel, libs);
   double tLapsed = rtclock() - tStart;
-  if (clTime) {
+  if (options.time) {
     std::stringstream msg;
     msg << std::setprecision(6) << "Compilation time: " << tLapsed << "s\n";
     llvm::errs() << msg.str();
@@ -238,10 +190,10 @@
   void (*fptr)(void **) = *expectedFPtr;
 
   tStart = rtclock();
-  for (unsigned i = 0; i < clReps; ++i)
+  for (unsigned i = 0; i < options.reps; ++i)
     (*fptr)(args);
   tLapsed = rtclock() - tStart;
-  if (clTime) {
+  if (options.time) {
     std::stringstream msg;
     msg << std::setprecision(6)
         << "Total execution time: " << tLapsed << "s\n";
