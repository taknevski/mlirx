--- conflicted
+++ resolved
@@ -2029,7 +2029,6 @@
   }
 };
 
-<<<<<<< HEAD
 struct MemRefShapeCastOpLowering
     : public LLVMLegalizationPattern<MemRefShapeCastOp> {
   using LLVMLegalizationPattern<MemRefShapeCastOp>::LLVMLegalizationPattern;
@@ -2138,7 +2137,9 @@
     }
 
     return rewriter.replaceOp(op, memRefDescriptor);
-=======
+  }
+};
+
 struct DialectCastOpLowering
     : public LLVMLegalizationPattern<LLVM::DialectCastOp> {
   using LLVMLegalizationPattern<LLVM::DialectCastOp>::LLVMLegalizationPattern;
@@ -2154,7 +2155,6 @@
     }
     rewriter.replaceOp(op, transformed.in());
     return matchSuccess();
->>>>>>> f4d791f8
   }
 };
 
@@ -3304,7 +3304,6 @@
       signalPassFailure();
   }
 
-  /// Use `alloca` instead of `call @malloc` for converting std.alloc.
   Option<bool> useAlloca{
       *this, "use-alloca",
       llvm::cl::desc("Replace emission of malloc/free by alloca"),
