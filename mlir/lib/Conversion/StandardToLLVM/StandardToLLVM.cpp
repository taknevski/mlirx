--- conflicted
+++ resolved
@@ -2628,13 +2628,12 @@
   }
 };
 
-<<<<<<< HEAD
 struct MemRefShapeCastOpLowering
     : public ConvertOpToLLVMPattern<MemRefShapeCastOp> {
   using ConvertOpToLLVMPattern<MemRefShapeCastOp>::ConvertOpToLLVMPattern;
 
   LogicalResult
-  matchAndRewrite(Operation *op, ArrayRef<Value> operands,
+  matchAndRewrite(MemRefShapeCastOp op, ArrayRef<Value> operands,
                   ConversionPatternRewriter &rewriter) const override {
     auto memRefShapeCastOp = cast<MemRefShapeCastOp>(op);
     MemRefType sourceType =
@@ -2648,7 +2647,7 @@
     MemRefDescriptor srcMemRefDesc(transformed.source());
 
     Type targetStructType =
-        typeConverter.convertType(memRefShapeCastOp.getType());
+        typeConverter->convertType(memRefShapeCastOp.getType());
     if (!targetStructType)
       return failure();
     Location loc = op->getLoc();
@@ -2741,7 +2740,10 @@
     }
 
     rewriter.replaceOp(op, {memRefDescriptor});
-=======
+    return success();
+  }
+};
+
 /// Extracts allocated, aligned pointers and offset from a ranked or unranked
 /// memref type. In unranked case, the fields are extracted from the underlying
 /// ranked descriptor.
@@ -3000,7 +3002,6 @@
     rewriter.setInsertionPointToStart(remainder);
 
     *descriptor = targetDesc;
->>>>>>> 02b2c024
     return success();
   }
 };
@@ -4118,12 +4119,9 @@
       GetGlobalMemrefOpLowering,
       LoadOpLowering,
       MemRefCastOpLowering,
-<<<<<<< HEAD
-      MemRefShapeCastOpLowering,
-=======
       MemRefReinterpretCastOpLowering,
       MemRefReshapeOpLowering,
->>>>>>> 02b2c024
+      MemRefShapeCastOpLowering,
       RankOpLowering,
       StoreOpLowering,
       SubViewOpLowering,
