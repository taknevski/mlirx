--- conflicted
+++ resolved
@@ -1872,7 +1872,7 @@
     bool useAlignedAlloc = allocationAlignment.hasValue();
 
     // Insert the malloc/aligned_alloc declaration if it is not already present.
-    auto allocFuncName = useAlignedAlloc ? "aligned_alloc" : "malloc";
+    const auto *allocFuncName = useAlignedAlloc ? "aligned_alloc" : "malloc";
     auto module = allocOp.getParentOfType<ModuleOp>();
     auto allocFunc = module.lookupSymbol<LLVM::LLVMFuncOp>(allocFuncName);
     if (!allocFunc) {
@@ -2352,10 +2352,6 @@
     : public ConvertOpToLLVMPattern<MemRefShapeCastOp> {
   using ConvertOpToLLVMPattern<MemRefShapeCastOp>::ConvertOpToLLVMPattern;
 
-  explicit MemRefShapeCastOpLowering(LLVMTypeConverter &converter,
-                                     const LowerToLLVMOptions &options)
-      : ConvertOpToLLVMPattern<MemRefShapeCastOp>(converter, options) {}
-
   LogicalResult match(Operation *op) const override {
     auto memRefShapeCastOp = cast<MemRefShapeCastOp>(op);
     MemRefType sourceType =
@@ -3324,7 +3320,7 @@
                                     loopBlock, newLoaded);
 
     rewriter.setInsertionPointToEnd(endBlock);
-    MoveOpsRange(atomicOp.getResult(), newLoaded, std::next(opsToMoveStart),
+    moveOpsRange(atomicOp.getResult(), newLoaded, std::next(opsToMoveStart),
                  std::next(opsToMoveEnd), rewriter);
 
     // The 'result' of the atomic_rmw op is the newly loaded value.
@@ -3335,7 +3331,7 @@
 
 private:
   // Clones a segment of ops [start, end) and erases the original.
-  void MoveOpsRange(ValueRange oldResult, ValueRange newResult,
+  void moveOpsRange(ValueRange oldResult, ValueRange newResult,
                     Block::iterator start, Block::iterator end,
                     ConversionPatternRewriter &rewriter) const {
     BlockAndValueMapping mapping;
@@ -3431,11 +3427,8 @@
       DimOpLowering,
       LoadOpLowering,
       MemRefCastOpLowering,
-<<<<<<< HEAD
       MemRefShapeCastOpLowering,
-=======
       RankOpLowering,
->>>>>>> d21ce408
       StoreOpLowering,
       SubViewOpLowering,
       ViewOpLowering,
