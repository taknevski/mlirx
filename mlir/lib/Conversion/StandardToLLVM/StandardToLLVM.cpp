//===- StandardToLLVM.cpp - Standard to LLVM dialect conversion -----------===//
//
// Part of the LLVM Project, under the Apache License v2.0 with LLVM Exceptions.
// See https://llvm.org/LICENSE.txt for license information.
// SPDX-License-Identifier: Apache-2.0 WITH LLVM-exception
//
//===----------------------------------------------------------------------===//
//
// This file implements a pass to convert MLIR standard and builtin dialects
// into the LLVM IR dialect.
//
//===----------------------------------------------------------------------===//

#include "../PassDetail.h"
#include "mlir/ADT/TypeSwitch.h"
#include "mlir/Conversion/StandardToLLVM/ConvertStandardToLLVM.h"
#include "mlir/Conversion/StandardToLLVM/ConvertStandardToLLVMPass.h"
#include "mlir/Dialect/LLVMIR/LLVMDialect.h"
#include "mlir/Dialect/StandardOps/IR/Ops.h"
#include "mlir/IR/Attributes.h"
#include "mlir/IR/Builders.h"
#include "mlir/IR/MLIRContext.h"
#include "mlir/IR/Module.h"
#include "mlir/IR/PatternMatch.h"
#include "mlir/IR/TypeUtilities.h"
#include "mlir/Support/Functional.h"
#include "mlir/Support/LogicalResult.h"
#include "mlir/Transforms/DialectConversion.h"
#include "mlir/Transforms/Passes.h"
#include "mlir/Transforms/Utils.h"
#include "llvm/IR/DerivedTypes.h"
#include "llvm/IR/IRBuilder.h"
#include "llvm/IR/Type.h"
#include "llvm/Support/CommandLine.h"
#include "llvm/Support/FormatVariadic.h"
#include <functional>

using namespace mlir;

#define PASS_NAME "convert-std-to-llvm"

// Extract an LLVM IR type from the LLVM IR dialect type.
static LLVM::LLVMType unwrap(Type type) {
  if (!type)
    return nullptr;
  auto *mlirContext = type.getContext();
  auto wrappedLLVMType = type.dyn_cast<LLVM::LLVMType>();
  if (!wrappedLLVMType)
    emitError(UnknownLoc::get(mlirContext),
              "conversion resulted in a non-LLVM type");
  return wrappedLLVMType;
}

/// Initialize customization to default callbacks.
LLVMTypeConverterCustomization::LLVMTypeConverterCustomization()
    : funcArgConverter(structFuncArgTypeConverter),
      indexBitwidth(kDeriveIndexBitwidthFromDataLayout) {}

/// Callback to convert function argument types. It converts a MemRef function
/// argument to a list of non-aggregate types containing descriptor
/// information, and an UnrankedmemRef function argument to a list containing
/// the rank and a pointer to a descriptor struct.
LogicalResult mlir::structFuncArgTypeConverter(LLVMTypeConverter &converter,
                                               Type type,
                                               SmallVectorImpl<Type> &result) {
  if (auto memref = type.dyn_cast<MemRefType>()) {
    auto converted = converter.convertMemRefSignature(memref);
    if (converted.empty())
      return failure();
    result.append(converted.begin(), converted.end());
    return success();
  }
  if (type.isa<UnrankedMemRefType>()) {
    auto converted = converter.convertUnrankedMemRefSignature();
    if (converted.empty())
      return failure();
    result.append(converted.begin(), converted.end());
    return success();
  }
  auto converted = converter.convertType(type);
  if (!converted)
    return failure();
  result.push_back(converted);
  return success();
}

/// Convert a MemRef type to a bare pointer to the MemRef element type.
static Type convertMemRefTypeToBarePtr(LLVMTypeConverter &converter,
                                       MemRefType type) {
  int64_t offset;
  SmallVector<int64_t, 4> strides;
  if (failed(getStridesAndOffset(type, strides, offset)))
    return {};

  LLVM::LLVMType elementType =
      unwrap(converter.convertType(type.getElementType()));
  if (!elementType)
    return {};
  return elementType.getPointerTo(type.getMemorySpace());
}

/// Callback to convert function argument types. It converts MemRef function
/// arguments to bare pointers to the MemRef element type.
LogicalResult mlir::barePtrFuncArgTypeConverter(LLVMTypeConverter &converter,
                                                Type type,
                                                SmallVectorImpl<Type> &result) {
  // TODO: Add support for unranked memref.
  if (auto memrefTy = type.dyn_cast<MemRefType>()) {
    auto llvmTy = convertMemRefTypeToBarePtr(converter, memrefTy);
    if (!llvmTy)
      return failure();

    result.push_back(llvmTy);
    return success();
  }

  auto llvmTy = converter.convertType(type);
  if (!llvmTy)
    return failure();

  result.push_back(llvmTy);
  return success();
}

/// Create an LLVMTypeConverter using default LLVMTypeConverterCustomization.
LLVMTypeConverter::LLVMTypeConverter(MLIRContext *ctx)
    : LLVMTypeConverter(ctx, LLVMTypeConverterCustomization()) {}

/// Create an LLVMTypeConverter using 'custom' customizations.
LLVMTypeConverter::LLVMTypeConverter(
    MLIRContext *ctx, const LLVMTypeConverterCustomization &customs)
    : llvmDialect(ctx->getRegisteredDialect<LLVM::LLVMDialect>()),
      customizations(customs) {
  assert(llvmDialect && "LLVM IR dialect is not registered");
  module = &llvmDialect->getLLVMModule();
  if (customizations.indexBitwidth == kDeriveIndexBitwidthFromDataLayout)
    customizations.indexBitwidth =
        module->getDataLayout().getPointerSizeInBits();

  // Register conversions for the standard types.
  addConversion([&](FloatType type) { return convertFloatType(type); });
  addConversion([&](FunctionType type) { return convertFunctionType(type); });
  addConversion([&](IndexType type) { return convertIndexType(type); });
  addConversion([&](IntegerType type) { return convertIntegerType(type); });
  addConversion([&](MemRefType type) { return convertMemRefType(type); });
  addConversion(
      [&](UnrankedMemRefType type) { return convertUnrankedMemRefType(type); });
  addConversion([&](VectorType type) { return convertVectorType(type); });

  // LLVMType is legal, so add a pass-through conversion.
  addConversion([](LLVM::LLVMType type) { return type; });
}

/// Returns the MLIR context.
MLIRContext &LLVMTypeConverter::getContext() {
  return *getDialect()->getContext();
}

/// Get the LLVM context.
llvm::LLVMContext &LLVMTypeConverter::getLLVMContext() {
  return module->getContext();
}

LLVM::LLVMType LLVMTypeConverter::getIndexType() {
  return LLVM::LLVMType::getIntNTy(llvmDialect, getIndexTypeBitwidth());
}

Type LLVMTypeConverter::convertIndexType(IndexType type) {
  return getIndexType();
}

Type LLVMTypeConverter::convertIntegerType(IntegerType type) {
  return LLVM::LLVMType::getIntNTy(llvmDialect, type.getWidth());
}

Type LLVMTypeConverter::convertFloatType(FloatType type) {
  switch (type.getKind()) {
  case mlir::StandardTypes::F32:
    return LLVM::LLVMType::getFloatTy(llvmDialect);
  case mlir::StandardTypes::F64:
    return LLVM::LLVMType::getDoubleTy(llvmDialect);
  case mlir::StandardTypes::F16:
    return LLVM::LLVMType::getHalfTy(llvmDialect);
  case mlir::StandardTypes::BF16: {
    auto *mlirContext = llvmDialect->getContext();
    return emitError(UnknownLoc::get(mlirContext), "unsupported type: BF16"),
           Type();
  }
  default:
    llvm_unreachable("non-float type in convertFloatType");
  }
}

// Except for signatures, MLIR function types are converted into LLVM
// pointer-to-function types.
Type LLVMTypeConverter::convertFunctionType(FunctionType type) {
  SignatureConversion conversion(type.getNumInputs());
  LLVM::LLVMType converted =
      convertFunctionSignature(type, /*isVariadic=*/false, conversion);
  return converted.getPointerTo();
}

/// In signatures, MemRef descriptors are expanded into lists of non-aggregate
/// values.
SmallVector<Type, 5>
LLVMTypeConverter::convertMemRefSignature(MemRefType type) {
  SmallVector<Type, 5> results;
  assert(isStrided(type) &&
         "Non-strided layout maps must have been normalized away");

  LLVM::LLVMType elementType = unwrap(convertType(type.getElementType()));
  if (!elementType)
    return {};
  auto indexTy = getIndexType();

  results.insert(results.begin(), 2,
                 elementType.getPointerTo(type.getMemorySpace()));
  results.push_back(indexTy);
  auto rank = type.getRank();
  results.insert(results.end(), 2 * rank, indexTy);
  return results;
}

/// In signatures, unranked MemRef descriptors are expanded into a pair "rank,
/// pointer to descriptor".
SmallVector<Type, 2> LLVMTypeConverter::convertUnrankedMemRefSignature() {
  return {getIndexType(), LLVM::LLVMType::getInt8PtrTy(llvmDialect)};
}

// Function types are converted to LLVM Function types by recursively converting
// argument and result types.  If MLIR Function has zero results, the LLVM
// Function has one VoidType result.  If MLIR Function has more than one result,
// they are into an LLVM StructType in their order of appearance.
LLVM::LLVMType LLVMTypeConverter::convertFunctionSignature(
    FunctionType type, bool isVariadic,
    LLVMTypeConverter::SignatureConversion &result) {
  // Convert argument types one by one and check for errors.
  for (auto &en : llvm::enumerate(type.getInputs())) {
    Type type = en.value();
    SmallVector<Type, 8> converted;
    if (failed(customizations.funcArgConverter(*this, type, converted)))
      return {};
    result.addInputs(en.index(), converted);
  }

  SmallVector<LLVM::LLVMType, 8> argTypes;
  argTypes.reserve(llvm::size(result.getConvertedTypes()));
  for (Type type : result.getConvertedTypes())
    argTypes.push_back(unwrap(type));

  // If function does not return anything, create the void result type,
  // if it returns on element, convert it, otherwise pack the result types into
  // a struct.
  LLVM::LLVMType resultType =
      type.getNumResults() == 0
          ? LLVM::LLVMType::getVoidTy(llvmDialect)
          : unwrap(packFunctionResults(type.getResults()));
  if (!resultType)
    return {};
  return LLVM::LLVMType::getFunctionTy(resultType, argTypes, isVariadic);
}

/// Converts the function type to a C-compatible format, in particular using
/// pointers to memref descriptors for arguments.
LLVM::LLVMType
LLVMTypeConverter::convertFunctionTypeCWrapper(FunctionType type) {
  SmallVector<LLVM::LLVMType, 4> inputs;

  for (Type t : type.getInputs()) {
    auto converted = convertType(t).dyn_cast_or_null<LLVM::LLVMType>();
    if (!converted)
      return {};
    if (t.isa<MemRefType>() || t.isa<UnrankedMemRefType>())
      converted = converted.getPointerTo();
    inputs.push_back(converted);
  }

  LLVM::LLVMType resultType =
      type.getNumResults() == 0
          ? LLVM::LLVMType::getVoidTy(llvmDialect)
          : unwrap(packFunctionResults(type.getResults()));
  if (!resultType)
    return {};

  return LLVM::LLVMType::getFunctionTy(resultType, inputs, false);
}

/// Creates descriptor structs from individual values constituting them.
Operation *LLVMTypeConverter::materializeConversion(PatternRewriter &rewriter,
                                                    Type type,
                                                    ArrayRef<Value> values,
                                                    Location loc) {
  if (auto unrankedMemRefType = type.dyn_cast<UnrankedMemRefType>())
    return UnrankedMemRefDescriptor::pack(rewriter, loc, *this,
                                          unrankedMemRefType, values)
        .getDefiningOp();

  auto memRefType = type.dyn_cast<MemRefType>();
  assert(memRefType && "1->N conversion is only supported for memrefs");
  return MemRefDescriptor::pack(rewriter, loc, *this, memRefType, values)
      .getDefiningOp();
}

// Convert a MemRef to an LLVM type. The result is a MemRef descriptor which
// contains:
//   1. the pointer to the data buffer, followed by
//   2.  a lowered `index`-type integer containing the distance between the
//   beginning of the buffer and the first element to be accessed through the
//   view, followed by
//   3. an array containing as many `index`-type integers as the rank of the
//   MemRef: the array represents the size, in number of elements, of the memref
//   along the given dimension. For constant MemRef dimensions, the
//   corresponding size entry is a constant whose runtime value must match the
//   static value, followed by
//   4. a second array containing as many `index`-type integers as the rank of
//   the MemRef: the second array represents the "stride" (in tensor abstraction
//   sense), i.e. the number of consecutive elements of the underlying buffer.
//   TODO(ntv, zinenko): add assertions for the static cases.
//
// template <typename Elem, size_t Rank>
// struct {
//   Elem *allocatedPtr;
//   Elem *alignedPtr;
//   int64_t offset;
//   int64_t sizes[Rank]; // omitted when rank == 0
//   int64_t strides[Rank]; // omitted when rank == 0
// };
static constexpr unsigned kAllocatedPtrPosInMemRefDescriptor = 0;
static constexpr unsigned kAlignedPtrPosInMemRefDescriptor = 1;
static constexpr unsigned kOffsetPosInMemRefDescriptor = 2;
static constexpr unsigned kSizePosInMemRefDescriptor = 3;
static constexpr unsigned kStridePosInMemRefDescriptor = 4;
Type LLVMTypeConverter::convertMemRefType(MemRefType type) {
  int64_t offset;
  SmallVector<int64_t, 4> strides;
  bool strideSuccess = succeeded(getStridesAndOffset(type, strides, offset));
  assert(strideSuccess &&
         "Non-strided layout maps must have been normalized away");
  (void)strideSuccess;
  LLVM::LLVMType elementType = unwrap(convertType(type.getElementType()));
  if (!elementType)
    return {};
  auto ptrTy = elementType.getPointerTo(type.getMemorySpace());
  auto indexTy = getIndexType();
  auto rank = type.getRank();
  if (rank > 0) {
    auto arrayTy = LLVM::LLVMType::getArrayTy(indexTy, type.getRank());
    return LLVM::LLVMType::getStructTy(ptrTy, ptrTy, indexTy, arrayTy, arrayTy);
  }
  return LLVM::LLVMType::getStructTy(ptrTy, ptrTy, indexTy);
}

// Converts UnrankedMemRefType to LLVMType. The result is a descriptor which
// contains:
// 1. int64_t rank, the dynamic rank of this MemRef
// 2. void* ptr, pointer to the static ranked MemRef descriptor. This will be
//    stack allocated (alloca) copy of a MemRef descriptor that got casted to
//    be unranked.

static constexpr unsigned kRankInUnrankedMemRefDescriptor = 0;
static constexpr unsigned kPtrInUnrankedMemRefDescriptor = 1;

Type LLVMTypeConverter::convertUnrankedMemRefType(UnrankedMemRefType type) {
  auto rankTy = LLVM::LLVMType::getInt64Ty(llvmDialect);
  auto ptrTy = LLVM::LLVMType::getInt8PtrTy(llvmDialect);
  return LLVM::LLVMType::getStructTy(rankTy, ptrTy);
}

// Convert an n-D vector type to an LLVM vector type via (n-1)-D array type when
// n > 1.
// For example, `vector<4 x f32>` converts to `!llvm.type<"<4 x float>">` and
// `vector<4 x 8 x 16 f32>` converts to `!llvm<"[4 x [8 x <16 x float>]]">`.
Type LLVMTypeConverter::convertVectorType(VectorType type) {
  auto elementType = unwrap(convertType(type.getElementType()));
  if (!elementType)
    return {};
  auto vectorType =
      LLVM::LLVMType::getVectorTy(elementType, type.getShape().back());
  auto shape = type.getShape();
  for (int i = shape.size() - 2; i >= 0; --i)
    vectorType = LLVM::LLVMType::getArrayTy(vectorType, shape[i]);
  return vectorType;
}

ConvertToLLVMPattern::ConvertToLLVMPattern(StringRef rootOpName,
                                           MLIRContext *context,
                                           LLVMTypeConverter &typeConverter_,
                                           PatternBenefit benefit)
    : ConversionPattern(rootOpName, benefit, context),
      typeConverter(typeConverter_) {}

/*============================================================================*/
/* StructBuilder implementation                                               */
/*============================================================================*/
StructBuilder::StructBuilder(Value v) : value(v) {
  assert(value != nullptr && "value cannot be null");
  structType = value.getType().dyn_cast<LLVM::LLVMType>();
  assert(structType && "expected llvm type");
}

Value StructBuilder::extractPtr(OpBuilder &builder, Location loc,
                                unsigned pos) {
  Type type = structType.cast<LLVM::LLVMType>().getStructElementType(pos);
  return builder.create<LLVM::ExtractValueOp>(loc, type, value,
                                              builder.getI64ArrayAttr(pos));
}

void StructBuilder::setPtr(OpBuilder &builder, Location loc, unsigned pos,
                           Value ptr) {
  value = builder.create<LLVM::InsertValueOp>(loc, structType, value, ptr,
                                              builder.getI64ArrayAttr(pos));
}
/*============================================================================*/
/* MemRefDescriptor implementation                                            */
/*============================================================================*/

/// Construct a helper for the given descriptor value.
MemRefDescriptor::MemRefDescriptor(Value descriptor)
    : StructBuilder(descriptor) {
  assert(value != nullptr && "value cannot be null");
  indexType = value.getType().cast<LLVM::LLVMType>().getStructElementType(
      kOffsetPosInMemRefDescriptor);
}

/// Builds IR creating an `undef` value of the descriptor type.
MemRefDescriptor MemRefDescriptor::undef(OpBuilder &builder, Location loc,
                                         Type descriptorType) {

  Value descriptor =
      builder.create<LLVM::UndefOp>(loc, descriptorType.cast<LLVM::LLVMType>());
  return MemRefDescriptor(descriptor);
}

/// Builds IR creating a MemRef descriptor that represents `type` and
/// populates it with static shape and stride information extracted from the
/// type.
MemRefDescriptor
MemRefDescriptor::fromStaticShape(OpBuilder &builder, Location loc,
                                  LLVMTypeConverter &typeConverter,
                                  MemRefType type, Value memory) {
  assert(type.hasStaticShape() && "unexpected dynamic shape");

  // Extract all strides and offsets and verify they are static.
  int64_t offset;
  SmallVector<int64_t, 4> strides;
  auto result = getStridesAndOffset(type, strides, offset);
  (void)result;
  assert(succeeded(result) && "unexpected failure in stride computation");
  assert(offset != MemRefType::getDynamicStrideOrOffset() &&
         "expected static offset");
  assert(!llvm::is_contained(strides, MemRefType::getDynamicStrideOrOffset()) &&
         "expected static strides");

  auto convertedType = typeConverter.convertType(type);
  assert(convertedType && "unexpected failure in memref type conversion");

  auto descr = MemRefDescriptor::undef(builder, loc, convertedType);
  descr.setAllocatedPtr(builder, loc, memory);
  descr.setAlignedPtr(builder, loc, memory);
  descr.setConstantOffset(builder, loc, offset);

  // Fill in sizes and strides
  for (unsigned i = 0, e = type.getRank(); i != e; ++i) {
    descr.setConstantSize(builder, loc, i, type.getDimSize(i));
    descr.setConstantStride(builder, loc, i, strides[i]);
  }
  return descr;
}

/// Builds IR extracting the allocated pointer from the descriptor.
Value MemRefDescriptor::allocatedPtr(OpBuilder &builder, Location loc) {
  return extractPtr(builder, loc, kAllocatedPtrPosInMemRefDescriptor);
}

/// Builds IR inserting the allocated pointer into the descriptor.
void MemRefDescriptor::setAllocatedPtr(OpBuilder &builder, Location loc,
                                       Value ptr) {
  setPtr(builder, loc, kAllocatedPtrPosInMemRefDescriptor, ptr);
}

/// Builds IR extracting the aligned pointer from the descriptor.
Value MemRefDescriptor::alignedPtr(OpBuilder &builder, Location loc) {
  return extractPtr(builder, loc, kAlignedPtrPosInMemRefDescriptor);
}

/// Builds IR inserting the aligned pointer into the descriptor.
void MemRefDescriptor::setAlignedPtr(OpBuilder &builder, Location loc,
                                     Value ptr) {
  setPtr(builder, loc, kAlignedPtrPosInMemRefDescriptor, ptr);
}

// Creates a constant Op producing a value of `resultType` from an index-typed
// integer attribute.
static Value createIndexAttrConstant(OpBuilder &builder, Location loc,
                                     Type resultType, int64_t value) {
  return builder.create<LLVM::ConstantOp>(
      loc, resultType, builder.getIntegerAttr(builder.getIndexType(), value));
}

/// Builds IR extracting the offset from the descriptor.
Value MemRefDescriptor::offset(OpBuilder &builder, Location loc) {
  return builder.create<LLVM::ExtractValueOp>(
      loc, indexType, value,
      builder.getI64ArrayAttr(kOffsetPosInMemRefDescriptor));
}

/// Builds IR inserting the offset into the descriptor.
void MemRefDescriptor::setOffset(OpBuilder &builder, Location loc,
                                 Value offset) {
  value = builder.create<LLVM::InsertValueOp>(
      loc, structType, value, offset,
      builder.getI64ArrayAttr(kOffsetPosInMemRefDescriptor));
}

/// Builds IR inserting the offset into the descriptor.
void MemRefDescriptor::setConstantOffset(OpBuilder &builder, Location loc,
                                         uint64_t offset) {
  setOffset(builder, loc,
            createIndexAttrConstant(builder, loc, indexType, offset));
}

/// Builds IR extracting the pos-th size from the descriptor.
Value MemRefDescriptor::size(OpBuilder &builder, Location loc, unsigned pos) {
  return builder.create<LLVM::ExtractValueOp>(
      loc, indexType, value,
      builder.getI64ArrayAttr({kSizePosInMemRefDescriptor, pos}));
}

/// Builds IR inserting the pos-th size into the descriptor
void MemRefDescriptor::setSize(OpBuilder &builder, Location loc, unsigned pos,
                               Value size) {
  value = builder.create<LLVM::InsertValueOp>(
      loc, structType, value, size,
      builder.getI64ArrayAttr({kSizePosInMemRefDescriptor, pos}));
}

/// Builds IR inserting the pos-th size into the descriptor
void MemRefDescriptor::setConstantSize(OpBuilder &builder, Location loc,
                                       unsigned pos, uint64_t size) {
  setSize(builder, loc, pos,
          createIndexAttrConstant(builder, loc, indexType, size));
}

/// Builds IR extracting the pos-th size from the descriptor.
Value MemRefDescriptor::stride(OpBuilder &builder, Location loc, unsigned pos) {
  return builder.create<LLVM::ExtractValueOp>(
      loc, indexType, value,
      builder.getI64ArrayAttr({kStridePosInMemRefDescriptor, pos}));
}

/// Builds IR inserting the pos-th stride into the descriptor
void MemRefDescriptor::setStride(OpBuilder &builder, Location loc, unsigned pos,
                                 Value stride) {
  value = builder.create<LLVM::InsertValueOp>(
      loc, structType, value, stride,
      builder.getI64ArrayAttr({kStridePosInMemRefDescriptor, pos}));
}

/// Builds IR inserting the pos-th stride into the descriptor
void MemRefDescriptor::setConstantStride(OpBuilder &builder, Location loc,
                                         unsigned pos, uint64_t stride) {
  setStride(builder, loc, pos,
            createIndexAttrConstant(builder, loc, indexType, stride));
}

LLVM::LLVMType MemRefDescriptor::getElementType() {
  return value.getType().cast<LLVM::LLVMType>().getStructElementType(
      kAlignedPtrPosInMemRefDescriptor);
}

/// Creates a MemRef descriptor structure from a list of individual values
/// composing that descriptor, in the following order:
/// - allocated pointer;
/// - aligned pointer;
/// - offset;
/// - <rank> sizes;
/// - <rank> shapes;
/// where <rank> is the MemRef rank as provided in `type`.
Value MemRefDescriptor::pack(OpBuilder &builder, Location loc,
                             LLVMTypeConverter &converter, MemRefType type,
                             ValueRange values) {
  Type llvmType = converter.convertType(type);
  auto d = MemRefDescriptor::undef(builder, loc, llvmType);

  d.setAllocatedPtr(builder, loc, values[kAllocatedPtrPosInMemRefDescriptor]);
  d.setAlignedPtr(builder, loc, values[kAlignedPtrPosInMemRefDescriptor]);
  d.setOffset(builder, loc, values[kOffsetPosInMemRefDescriptor]);

  int64_t rank = type.getRank();
  for (unsigned i = 0; i < rank; ++i) {
    d.setSize(builder, loc, i, values[kSizePosInMemRefDescriptor + i]);
    d.setStride(builder, loc, i, values[kSizePosInMemRefDescriptor + rank + i]);
  }

  return d;
}

/// Builds IR extracting individual elements of a MemRef descriptor structure
/// and returning them as `results` list.
void MemRefDescriptor::unpack(OpBuilder &builder, Location loc, Value packed,
                              MemRefType type,
                              SmallVectorImpl<Value> &results) {
  int64_t rank = type.getRank();
  results.reserve(results.size() + getNumUnpackedValues(type));

  MemRefDescriptor d(packed);
  results.push_back(d.allocatedPtr(builder, loc));
  results.push_back(d.alignedPtr(builder, loc));
  results.push_back(d.offset(builder, loc));
  for (int64_t i = 0; i < rank; ++i)
    results.push_back(d.size(builder, loc, i));
  for (int64_t i = 0; i < rank; ++i)
    results.push_back(d.stride(builder, loc, i));
}

/// Returns the number of non-aggregate values that would be produced by
/// `unpack`.
unsigned MemRefDescriptor::getNumUnpackedValues(MemRefType type) {
  // Two pointers, offset, <rank> sizes, <rank> shapes.
  return 3 + 2 * type.getRank();
}

/*============================================================================*/
/* MemRefDescriptorView implementation.                                       */
/*============================================================================*/

MemRefDescriptorView::MemRefDescriptorView(ValueRange range)
    : rank((range.size() - kSizePosInMemRefDescriptor) / 2), elements(range) {}

Value MemRefDescriptorView::allocatedPtr() {
  return elements[kAllocatedPtrPosInMemRefDescriptor];
}

Value MemRefDescriptorView::alignedPtr() {
  return elements[kAlignedPtrPosInMemRefDescriptor];
}

Value MemRefDescriptorView::offset() {
  return elements[kOffsetPosInMemRefDescriptor];
}

Value MemRefDescriptorView::size(unsigned pos) {
  return elements[kSizePosInMemRefDescriptor + pos];
}

Value MemRefDescriptorView::stride(unsigned pos) {
  return elements[kSizePosInMemRefDescriptor + rank + pos];
}

/*============================================================================*/
/* UnrankedMemRefDescriptor implementation                                    */
/*============================================================================*/

/// Construct a helper for the given descriptor value.
UnrankedMemRefDescriptor::UnrankedMemRefDescriptor(Value descriptor)
    : StructBuilder(descriptor) {}

/// Builds IR creating an `undef` value of the descriptor type.
UnrankedMemRefDescriptor UnrankedMemRefDescriptor::undef(OpBuilder &builder,
                                                         Location loc,
                                                         Type descriptorType) {
  Value descriptor =
      builder.create<LLVM::UndefOp>(loc, descriptorType.cast<LLVM::LLVMType>());
  return UnrankedMemRefDescriptor(descriptor);
}
Value UnrankedMemRefDescriptor::rank(OpBuilder &builder, Location loc) {
  return extractPtr(builder, loc, kRankInUnrankedMemRefDescriptor);
}
void UnrankedMemRefDescriptor::setRank(OpBuilder &builder, Location loc,
                                       Value v) {
  setPtr(builder, loc, kRankInUnrankedMemRefDescriptor, v);
}
Value UnrankedMemRefDescriptor::memRefDescPtr(OpBuilder &builder,
                                              Location loc) {
  return extractPtr(builder, loc, kPtrInUnrankedMemRefDescriptor);
}
void UnrankedMemRefDescriptor::setMemRefDescPtr(OpBuilder &builder,
                                                Location loc, Value v) {
  setPtr(builder, loc, kPtrInUnrankedMemRefDescriptor, v);
}

/// Builds IR populating an unranked MemRef descriptor structure from a list
/// of individual constituent values in the following order:
/// - rank of the memref;
/// - pointer to the memref descriptor.
Value UnrankedMemRefDescriptor::pack(OpBuilder &builder, Location loc,
                                     LLVMTypeConverter &converter,
                                     UnrankedMemRefType type,
                                     ValueRange values) {
  Type llvmType = converter.convertType(type);
  auto d = UnrankedMemRefDescriptor::undef(builder, loc, llvmType);

  d.setRank(builder, loc, values[kRankInUnrankedMemRefDescriptor]);
  d.setMemRefDescPtr(builder, loc, values[kPtrInUnrankedMemRefDescriptor]);
  return d;
}

/// Builds IR extracting individual elements that compose an unranked memref
/// descriptor and returns them as `results` list.
void UnrankedMemRefDescriptor::unpack(OpBuilder &builder, Location loc,
                                      Value packed,
                                      SmallVectorImpl<Value> &results) {
  UnrankedMemRefDescriptor d(packed);
  results.reserve(results.size() + 2);
  results.push_back(d.rank(builder, loc));
  results.push_back(d.memRefDescPtr(builder, loc));
}

LLVM::LLVMDialect &ConvertToLLVMPattern::getDialect() const {
  return *typeConverter.getDialect();
}

llvm::LLVMContext &ConvertToLLVMPattern::getContext() const {
  return typeConverter.getLLVMContext();
}

llvm::Module &ConvertToLLVMPattern::getModule() const {
  return getDialect().getLLVMModule();
}

LLVM::LLVMType ConvertToLLVMPattern::getIndexType() const {
  return typeConverter.getIndexType();
}

LLVM::LLVMType ConvertToLLVMPattern::getVoidType() const {
  return LLVM::LLVMType::getVoidTy(&getDialect());
}

LLVM::LLVMType ConvertToLLVMPattern::getVoidPtrType() const {
  return LLVM::LLVMType::getInt8PtrTy(&getDialect());
}

Value ConvertToLLVMPattern::createIndexConstant(
    ConversionPatternRewriter &builder, Location loc, uint64_t value) const {
  return createIndexAttrConstant(builder, loc, getIndexType(), value);
}

Value ConvertToLLVMPattern::linearizeSubscripts(
    ConversionPatternRewriter &builder, Location loc, ArrayRef<Value> indices,
    ArrayRef<Value> allocSizes) const {
  assert(indices.size() == allocSizes.size() &&
         "mismatching number of indices and allocation sizes");
  assert(!indices.empty() && "cannot linearize a 0-dimensional access");

  Value linearized = indices.front();
  for (int i = 1, nSizes = allocSizes.size(); i < nSizes; ++i) {
    linearized = builder.create<LLVM::MulOp>(
        loc, this->getIndexType(), ArrayRef<Value>{linearized, allocSizes[i]});
    linearized = builder.create<LLVM::AddOp>(
        loc, this->getIndexType(), ArrayRef<Value>{linearized, indices[i]});
  }
  return linearized;
}

Value ConvertToLLVMPattern::getStridedElementPtr(
    Location loc, Type elementTypePtr, Value descriptor,
    ArrayRef<Value> indices, ArrayRef<int64_t> strides, int64_t offset,
    ConversionPatternRewriter &rewriter) const {
  MemRefDescriptor memRefDescriptor(descriptor);

  Value base = memRefDescriptor.alignedPtr(rewriter, loc);
  Value offsetValue = offset == MemRefType::getDynamicStrideOrOffset()
                          ? memRefDescriptor.offset(rewriter, loc)
                          : this->createIndexConstant(rewriter, loc, offset);

  for (int i = 0, e = indices.size(); i < e; ++i) {
    Value stride = strides[i] == MemRefType::getDynamicStrideOrOffset()
                       ? memRefDescriptor.stride(rewriter, loc, i)
                       : this->createIndexConstant(rewriter, loc, strides[i]);
    Value additionalOffset =
        rewriter.create<LLVM::MulOp>(loc, indices[i], stride);
    offsetValue =
        rewriter.create<LLVM::AddOp>(loc, offsetValue, additionalOffset);
  }
  return rewriter.create<LLVM::GEPOp>(loc, elementTypePtr, base, offsetValue);
}

Value ConvertToLLVMPattern::getDataPtr(Location loc, MemRefType type,
                                       Value memRefDesc,
                                       ArrayRef<Value> indices,
                                       ConversionPatternRewriter &rewriter,
                                       llvm::Module &module) const {
  LLVM::LLVMType ptrType = MemRefDescriptor(memRefDesc).getElementType();
  int64_t offset;
  SmallVector<int64_t, 4> strides;
  auto successStrides = getStridesAndOffset(type, strides, offset);
  assert(succeeded(successStrides) && "unexpected non-strided memref");
  (void)successStrides;
  return getStridedElementPtr(loc, ptrType, memRefDesc, indices, strides,
                              offset, rewriter);
}

/// Only retain those attributes that are not constructed by
/// `LLVMFuncOp::build`. If `filterArgAttrs` is set, also filter out argument
/// attributes.
static void filterFuncAttributes(ArrayRef<NamedAttribute> attrs,
                                 bool filterArgAttrs,
                                 SmallVectorImpl<NamedAttribute> &result) {
  for (const auto &attr : attrs) {
    if (attr.first.is(SymbolTable::getSymbolAttrName()) ||
        attr.first.is(impl::getTypeAttrName()) ||
        attr.first.is("std.varargs") ||
        (filterArgAttrs && impl::isArgAttrName(attr.first.strref())))
      continue;
    result.push_back(attr);
  }
}

/// Creates an auxiliary function with pointer-to-memref-descriptor-struct
/// arguments instead of unpacked arguments. This function can be called from C
/// by passing a pointer to a C struct corresponding to a memref descriptor.
/// Internally, the auxiliary function unpacks the descriptor into individual
/// components and forwards them to `newFuncOp`.
static void wrapForExternalCallers(OpBuilder &rewriter, Location loc,
                                   LLVMTypeConverter &typeConverter,
                                   FuncOp funcOp, LLVM::LLVMFuncOp newFuncOp) {
  auto type = funcOp.getType();
  SmallVector<NamedAttribute, 4> attributes;
  filterFuncAttributes(funcOp.getAttrs(), /*filterArgAttrs=*/false, attributes);
  auto wrapperFuncOp = rewriter.create<LLVM::LLVMFuncOp>(
      loc, llvm::formatv("_mlir_ciface_{0}", funcOp.getName()).str(),
      typeConverter.convertFunctionTypeCWrapper(type), LLVM::Linkage::External,
      attributes);

  OpBuilder::InsertionGuard guard(rewriter);
  rewriter.setInsertionPointToStart(wrapperFuncOp.addEntryBlock());

  SmallVector<Value, 8> args;
  for (auto &en : llvm::enumerate(type.getInputs())) {
    Value arg = wrapperFuncOp.getArgument(en.index());
    if (auto memrefType = en.value().dyn_cast<MemRefType>()) {
      Value loaded = rewriter.create<LLVM::LoadOp>(loc, arg);
      MemRefDescriptor::unpack(rewriter, loc, loaded, memrefType, args);
      continue;
    }
    if (en.value().isa<UnrankedMemRefType>()) {
      Value loaded = rewriter.create<LLVM::LoadOp>(loc, arg);
      UnrankedMemRefDescriptor::unpack(rewriter, loc, loaded, args);
      continue;
    }

    args.push_back(wrapperFuncOp.getArgument(en.index()));
  }
  auto call = rewriter.create<LLVM::CallOp>(loc, newFuncOp, args);
  rewriter.create<LLVM::ReturnOp>(loc, call.getResults());
}

/// Creates an auxiliary function with pointer-to-memref-descriptor-struct
/// arguments instead of unpacked arguments. Creates a body for the (external)
/// `newFuncOp` that allocates a memref descriptor on stack, packs the
/// individual arguments into this descriptor and passes a pointer to it into
/// the auxiliary function. This auxiliary external function is now compatible
/// with functions defined in C using pointers to C structs corresponding to a
/// memref descriptor.
static void wrapExternalFunction(OpBuilder &builder, Location loc,
                                 LLVMTypeConverter &typeConverter,
                                 FuncOp funcOp, LLVM::LLVMFuncOp newFuncOp) {
  OpBuilder::InsertionGuard guard(builder);

  LLVM::LLVMType wrapperType =
      typeConverter.convertFunctionTypeCWrapper(funcOp.getType());
  // This conversion can only fail if it could not convert one of the argument
  // types. But since it has been applies to a non-wrapper function before, it
  // should have failed earlier and not reach this point at all.
  assert(wrapperType && "unexpected type conversion failure");

  SmallVector<NamedAttribute, 4> attributes;
  filterFuncAttributes(funcOp.getAttrs(), /*filterArgAttrs=*/false, attributes);

  // Create the auxiliary function.
  auto wrapperFunc = builder.create<LLVM::LLVMFuncOp>(
      loc, llvm::formatv("_mlir_ciface_{0}", funcOp.getName()).str(),
      wrapperType, LLVM::Linkage::External, attributes);

  builder.setInsertionPointToStart(newFuncOp.addEntryBlock());

  // Get a ValueRange containing arguments.
  FunctionType type = funcOp.getType();
  SmallVector<Value, 8> args;
  args.reserve(type.getNumInputs());
  ValueRange wrapperArgsRange(newFuncOp.getArguments());

  // Iterate over the inputs of the original function and pack values into
  // memref descriptors if the original type is a memref.
  for (auto &en : llvm::enumerate(type.getInputs())) {
    Value arg;
    int numToDrop = 1;
    auto memRefType = en.value().dyn_cast<MemRefType>();
    auto unrankedMemRefType = en.value().dyn_cast<UnrankedMemRefType>();
    if (memRefType || unrankedMemRefType) {
      numToDrop = memRefType
                      ? MemRefDescriptor::getNumUnpackedValues(memRefType)
                      : UnrankedMemRefDescriptor::getNumUnpackedValues();
      Value packed =
          memRefType
              ? MemRefDescriptor::pack(builder, loc, typeConverter, memRefType,
                                       wrapperArgsRange.take_front(numToDrop))
              : UnrankedMemRefDescriptor::pack(
                    builder, loc, typeConverter, unrankedMemRefType,
                    wrapperArgsRange.take_front(numToDrop));

      auto ptrTy = packed.getType().cast<LLVM::LLVMType>().getPointerTo();
      Value one = builder.create<LLVM::ConstantOp>(
          loc, typeConverter.convertType(builder.getIndexType()),
          builder.getIntegerAttr(builder.getIndexType(), 1));
      Value allocated =
          builder.create<LLVM::AllocaOp>(loc, ptrTy, one, /*alignment=*/0);
      builder.create<LLVM::StoreOp>(loc, packed, allocated);
      arg = allocated;
    } else {
      arg = wrapperArgsRange[0];
    }

    args.push_back(arg);
    wrapperArgsRange = wrapperArgsRange.drop_front(numToDrop);
  }
  assert(wrapperArgsRange.empty() && "did not map some of the arguments");

  auto call = builder.create<LLVM::CallOp>(loc, wrapperFunc, args);
  builder.create<LLVM::ReturnOp>(loc, call.getResults());
}

namespace {

struct FuncOpConversionBase : public ConvertOpToLLVMPattern<FuncOp> {
protected:
  using ConvertOpToLLVMPattern<FuncOp>::ConvertOpToLLVMPattern;
  using UnsignedTypePair = std::pair<unsigned, Type>;

  // Gather the positions and types of memref-typed arguments in a given
  // FunctionType.
  void getMemRefArgIndicesAndTypes(
      FunctionType type, SmallVectorImpl<UnsignedTypePair> &argsInfo) const {
    argsInfo.reserve(type.getNumInputs());
    for (auto en : llvm::enumerate(type.getInputs())) {
      if (en.value().isa<MemRefType>() || en.value().isa<UnrankedMemRefType>())
        argsInfo.push_back({en.index(), en.value()});
    }
  }

  // Convert input FuncOp to LLVMFuncOp by using the LLVMTypeConverter provided
  // to this legalization pattern.
  LLVM::LLVMFuncOp
  convertFuncOpToLLVMFuncOp(FuncOp funcOp,
                            ConversionPatternRewriter &rewriter) const {
    // Convert the original function arguments. They are converted using the
    // LLVMTypeConverter provided to this legalization pattern.
    auto varargsAttr = funcOp.getAttrOfType<BoolAttr>("std.varargs");
    TypeConverter::SignatureConversion result(funcOp.getNumArguments());
    auto llvmType = typeConverter.convertFunctionSignature(
        funcOp.getType(), varargsAttr && varargsAttr.getValue(), result);

    // Propagate argument attributes to all converted arguments obtained after
    // converting a given original argument.
    SmallVector<NamedAttribute, 4> attributes;
    filterFuncAttributes(funcOp.getAttrs(), /*filterArgAttrs=*/true,
                         attributes);
    for (unsigned i = 0, e = funcOp.getNumArguments(); i < e; ++i) {
      auto attr = impl::getArgAttrDict(funcOp, i);
      if (!attr)
        continue;

      auto mapping = result.getInputMapping(i);
      assert(mapping.hasValue() && "unexpected deletion of function argument");

      SmallString<8> name;
      for (size_t j = 0; j < mapping->size; ++j) {
        impl::getArgAttrName(mapping->inputNo + j, name);
        attributes.push_back(rewriter.getNamedAttr(name, attr));
      }
    }

    // Create an LLVM function, use external linkage by default until MLIR
    // functions have linkage.
    auto newFuncOp = rewriter.create<LLVM::LLVMFuncOp>(
        funcOp.getLoc(), funcOp.getName(), llvmType, LLVM::Linkage::External,
        attributes);
    rewriter.inlineRegionBefore(funcOp.getBody(), newFuncOp.getBody(),
                                newFuncOp.end());
    // Tell the rewriter to convert the region signature.
    rewriter.applySignatureConversion(&newFuncOp.getBody(), result);

    return newFuncOp;
  }
};

/// FuncOp legalization pattern that converts MemRef arguments to pointers to
/// MemRef descriptors (LLVM struct data types) containing all the MemRef type
/// information.
static constexpr StringRef kEmitIfaceAttrName = "llvm.emit_c_interface";
struct FuncOpConversion : public FuncOpConversionBase {
  FuncOpConversion(LLVMTypeConverter &converter, bool emitCWrappers)
      : FuncOpConversionBase(converter), emitWrappers(emitCWrappers) {}

  LogicalResult
  matchAndRewrite(Operation *op, ArrayRef<Value> operands,
                  ConversionPatternRewriter &rewriter) const override {
    auto funcOp = cast<FuncOp>(op);

    auto newFuncOp = convertFuncOpToLLVMFuncOp(funcOp, rewriter);
    if (emitWrappers || funcOp.getAttrOfType<UnitAttr>(kEmitIfaceAttrName)) {
      if (newFuncOp.isExternal())
        wrapExternalFunction(rewriter, op->getLoc(), typeConverter, funcOp,
                             newFuncOp);
      else
        wrapForExternalCallers(rewriter, op->getLoc(), typeConverter, funcOp,
                               newFuncOp);
    }

    rewriter.eraseOp(op);
    return success();
  }

private:
  /// If true, also create the adaptor functions having signatures compatible
  /// with those produced by clang.
  const bool emitWrappers;
};

/// FuncOp legalization pattern that converts MemRef arguments to bare pointers
/// to the MemRef element type. This will impact the calling convention and ABI.
struct BarePtrFuncOpConversion : public FuncOpConversionBase {
  using FuncOpConversionBase::FuncOpConversionBase;

  LogicalResult
  matchAndRewrite(Operation *op, ArrayRef<Value> operands,
                  ConversionPatternRewriter &rewriter) const override {
    auto funcOp = cast<FuncOp>(op);

    // Store the positions and type of memref-typed arguments so that we can
    // promote them to MemRef descriptor structs at the beginning of the
    // function.
    SmallVector<UnsignedTypePair, 4> promotedArgsInfo;
    getMemRefArgIndicesAndTypes(funcOp.getType(), promotedArgsInfo);

    auto newFuncOp = convertFuncOpToLLVMFuncOp(funcOp, rewriter);
    if (newFuncOp.getBody().empty()) {
      rewriter.eraseOp(op);
      return success();
    }

    // Promote bare pointers from MemRef arguments to a MemRef descriptor struct
    // at the beginning of the function so that all the MemRefs in the function
    // have a uniform representation.
    Block *firstBlock = &newFuncOp.getBody().front();
    rewriter.setInsertionPoint(firstBlock, firstBlock->begin());
    auto funcLoc = funcOp.getLoc();
    for (const auto &argInfo : promotedArgsInfo) {
      // TODO: Add support for unranked MemRefs.
      if (auto memrefType = argInfo.second.dyn_cast<MemRefType>()) {
        // Replace argument with a placeholder (undef), promote argument to a
        // MemRef descriptor and replace placeholder with the last instruction
        // of the MemRef descriptor. The placeholder is needed to avoid
        // replacing argument uses in the MemRef descriptor instructions.
        BlockArgument arg = firstBlock->getArgument(argInfo.first);
        Value placeHolder =
            rewriter.create<LLVM::UndefOp>(funcLoc, arg.getType());
        rewriter.replaceUsesOfBlockArgument(arg, placeHolder);
        auto desc = MemRefDescriptor::fromStaticShape(
            rewriter, funcLoc, typeConverter, memrefType, arg);
        rewriter.replaceOp(placeHolder.getDefiningOp(), {desc});
      }
    }

    rewriter.eraseOp(op);
    return success();
  }
};

//////////////// Support for Lowering operations on n-D vectors ////////////////
// Helper struct to "unroll" operations on n-D vectors in terms of operations on
// 1-D LLVM vectors.
struct NDVectorTypeInfo {
  // LLVM array struct which encodes n-D vectors.
  LLVM::LLVMType llvmArrayTy;
  // LLVM vector type which encodes the inner 1-D vector type.
  LLVM::LLVMType llvmVectorTy;
  // Multiplicity of llvmArrayTy to llvmVectorTy.
  SmallVector<int64_t, 4> arraySizes;
};
} // namespace

// For >1-D vector types, extracts the necessary information to iterate over all
// 1-D subvectors in the underlying llrepresentation of the n-D vector
// Iterates on the llvm array type until we hit a non-array type (which is
// asserted to be an llvm vector type).
static NDVectorTypeInfo extractNDVectorTypeInfo(VectorType vectorType,
                                                LLVMTypeConverter &converter) {
  assert(vectorType.getRank() > 1 && "expected >1D vector type");
  NDVectorTypeInfo info;
  info.llvmArrayTy =
      converter.convertType(vectorType).dyn_cast<LLVM::LLVMType>();
  if (!info.llvmArrayTy)
    return info;
  info.arraySizes.reserve(vectorType.getRank() - 1);
  auto llvmTy = info.llvmArrayTy;
  while (llvmTy.isArrayTy()) {
    info.arraySizes.push_back(llvmTy.getArrayNumElements());
    llvmTy = llvmTy.getArrayElementType();
  }
  if (!llvmTy.isVectorTy())
    return info;
  info.llvmVectorTy = llvmTy;
  return info;
}

// Express `linearIndex` in terms of coordinates of `basis`.
// Returns the empty vector when linearIndex is out of the range [0, P] where
// P is the product of all the basis coordinates.
//
// Prerequisites:
//   Basis is an array of nonnegative integers (signed type inherited from
//   vector shape type).
static SmallVector<int64_t, 4> getCoordinates(ArrayRef<int64_t> basis,
                                              unsigned linearIndex) {
  SmallVector<int64_t, 4> res;
  res.reserve(basis.size());
  for (unsigned basisElement : llvm::reverse(basis)) {
    res.push_back(linearIndex % basisElement);
    linearIndex = linearIndex / basisElement;
  }
  if (linearIndex > 0)
    return {};
  std::reverse(res.begin(), res.end());
  return res;
}

// Iterate of linear index, convert to coords space and insert splatted 1-D
// vector in each position.
template <typename Lambda>
void nDVectorIterate(const NDVectorTypeInfo &info, OpBuilder &builder,
                     Lambda fun) {
  unsigned ub = 1;
  for (auto s : info.arraySizes)
    ub *= s;
  for (unsigned linearIndex = 0; linearIndex < ub; ++linearIndex) {
    auto coords = getCoordinates(info.arraySizes, linearIndex);
    // Linear index is out of bounds, we are done.
    if (coords.empty())
      break;
    assert(coords.size() == info.arraySizes.size());
    auto position = builder.getI64ArrayAttr(coords);
    fun(position);
  }
}
////////////// End Support for Lowering operations on n-D vectors //////////////

/// Replaces the given operation "op" with a new operation of type "targetOp"
/// and given operands.
LogicalResult LLVM::detail::oneToOneRewrite(
    Operation *op, StringRef targetOp, ValueRange operands,
    LLVMTypeConverter &typeConverter, ConversionPatternRewriter &rewriter) {
  unsigned numResults = op->getNumResults();

  Type packedType;
  if (numResults != 0) {
    packedType = typeConverter.packFunctionResults(op->getResultTypes());
    if (!packedType)
      return failure();
  }

  // Create the operation through state since we don't know its C++ type.
  OperationState state(op->getLoc(), targetOp);
  state.addTypes(packedType);
  state.addOperands(operands);
  state.addAttributes(op->getAttrs());
  Operation *newOp = rewriter.createOperation(state);

  // If the operation produced 0 or 1 result, return them immediately.
  if (numResults == 0)
    return rewriter.eraseOp(op), success();
  if (numResults == 1)
    return rewriter.replaceOp(op, newOp->getResult(0)), success();

  // Otherwise, it had been converted to an operation producing a structure.
  // Extract individual results from the structure and return them as list.
  SmallVector<Value, 4> results;
  results.reserve(numResults);
  for (unsigned i = 0; i < numResults; ++i) {
    auto type = typeConverter.convertType(op->getResult(i).getType());
    results.push_back(rewriter.create<LLVM::ExtractValueOp>(
        op->getLoc(), type, newOp->getResult(0), rewriter.getI64ArrayAttr(i)));
  }
  rewriter.replaceOp(op, results);
  return success();
}

static LogicalResult handleMultidimensionalVectors(
    Operation *op, ValueRange operands, LLVMTypeConverter &typeConverter,
    std::function<Value(LLVM::LLVMType, ValueRange)> createOperand,
    ConversionPatternRewriter &rewriter) {
  auto vectorType = op->getResult(0).getType().dyn_cast<VectorType>();
  if (!vectorType)
    return failure();
  auto vectorTypeInfo = extractNDVectorTypeInfo(vectorType, typeConverter);
  auto llvmVectorTy = vectorTypeInfo.llvmVectorTy;
  auto llvmArrayTy = operands[0].getType().cast<LLVM::LLVMType>();
  if (!llvmVectorTy || llvmArrayTy != vectorTypeInfo.llvmArrayTy)
    return failure();

  auto loc = op->getLoc();
  Value desc = rewriter.create<LLVM::UndefOp>(loc, llvmArrayTy);
  nDVectorIterate(vectorTypeInfo, rewriter, [&](ArrayAttr position) {
    // For this unrolled `position` corresponding to the `linearIndex`^th
    // element, extract operand vectors
    SmallVector<Value, 4> extractedOperands;
    for (auto operand : operands)
      extractedOperands.push_back(rewriter.create<LLVM::ExtractValueOp>(
          loc, llvmVectorTy, operand, position));
    Value newVal = createOperand(llvmVectorTy, extractedOperands);
    desc = rewriter.create<LLVM::InsertValueOp>(loc, llvmArrayTy, desc, newVal,
                                                position);
  });
  rewriter.replaceOp(op, desc);
  return success();
}

LogicalResult LLVM::detail::vectorOneToOneRewrite(
    Operation *op, StringRef targetOp, ValueRange operands,
    LLVMTypeConverter &typeConverter, ConversionPatternRewriter &rewriter) {
  assert(!operands.empty());

  // Cannot convert ops if their operands are not of LLVM type.
  if (!llvm::all_of(operands.getTypes(),
                    [](Type t) { return t.isa<LLVM::LLVMType>(); }))
    return failure();

  auto llvmArrayTy = operands[0].getType().cast<LLVM::LLVMType>();
  if (!llvmArrayTy.isArrayTy())
    return oneToOneRewrite(op, targetOp, operands, typeConverter, rewriter);

  auto callback = [op, targetOp, &rewriter](LLVM::LLVMType llvmVectorTy,
                                            ValueRange operands) {
    OperationState state(op->getLoc(), targetOp);
    state.addTypes(llvmVectorTy);
    state.addOperands(operands);
    state.addAttributes(op->getAttrs());
    return rewriter.createOperation(state)->getResult(0);
  };

  return handleMultidimensionalVectors(op, operands, typeConverter, callback,
                                       rewriter);
}

namespace {
// Straightforward lowerings.
using AbsFOpLowering = VectorConvertToLLVMPattern<AbsFOp, LLVM::FAbsOp>;
using AddFOpLowering = VectorConvertToLLVMPattern<AddFOp, LLVM::FAddOp>;
using AddIOpLowering = VectorConvertToLLVMPattern<AddIOp, LLVM::AddOp>;
using AndOpLowering = VectorConvertToLLVMPattern<AndOp, LLVM::AndOp>;
using CeilFOpLowering = VectorConvertToLLVMPattern<CeilFOp, LLVM::FCeilOp>;
using ConstLLVMOpLowering =
    OneToOneConvertToLLVMPattern<ConstantOp, LLVM::ConstantOp>;
using CopySignOpLowering =
    VectorConvertToLLVMPattern<CopySignOp, LLVM::CopySignOp>;
using CosOpLowering = VectorConvertToLLVMPattern<CosOp, LLVM::CosOp>;
using DivFOpLowering = VectorConvertToLLVMPattern<DivFOp, LLVM::FDivOp>;
using ExpOpLowering = VectorConvertToLLVMPattern<ExpOp, LLVM::ExpOp>;
using Exp2OpLowering = VectorConvertToLLVMPattern<Exp2Op, LLVM::Exp2Op>;
using Log10OpLowering = VectorConvertToLLVMPattern<Log10Op, LLVM::Log10Op>;
using Log2OpLowering = VectorConvertToLLVMPattern<Log2Op, LLVM::Log2Op>;
using LogOpLowering = VectorConvertToLLVMPattern<LogOp, LLVM::LogOp>;
using MulFOpLowering = VectorConvertToLLVMPattern<MulFOp, LLVM::FMulOp>;
using MulIOpLowering = VectorConvertToLLVMPattern<MulIOp, LLVM::MulOp>;
using NegFOpLowering = VectorConvertToLLVMPattern<NegFOp, LLVM::FNegOp>;
using OrOpLowering = VectorConvertToLLVMPattern<OrOp, LLVM::OrOp>;
using RemFOpLowering = VectorConvertToLLVMPattern<RemFOp, LLVM::FRemOp>;
using SelectOpLowering = OneToOneConvertToLLVMPattern<SelectOp, LLVM::SelectOp>;
using ShiftLeftOpLowering =
    OneToOneConvertToLLVMPattern<ShiftLeftOp, LLVM::ShlOp>;
using SignedDivIOpLowering =
    VectorConvertToLLVMPattern<SignedDivIOp, LLVM::SDivOp>;
using SignedRemIOpLowering =
    VectorConvertToLLVMPattern<SignedRemIOp, LLVM::SRemOp>;
using SignedShiftRightOpLowering =
    OneToOneConvertToLLVMPattern<SignedShiftRightOp, LLVM::AShrOp>;
using SqrtOpLowering = VectorConvertToLLVMPattern<SqrtOp, LLVM::SqrtOp>;
using SubFOpLowering = VectorConvertToLLVMPattern<SubFOp, LLVM::FSubOp>;
using SubIOpLowering = VectorConvertToLLVMPattern<SubIOp, LLVM::SubOp>;
using UnsignedDivIOpLowering =
    VectorConvertToLLVMPattern<UnsignedDivIOp, LLVM::UDivOp>;
using UnsignedRemIOpLowering =
    VectorConvertToLLVMPattern<UnsignedRemIOp, LLVM::URemOp>;
using UnsignedShiftRightOpLowering =
    OneToOneConvertToLLVMPattern<UnsignedShiftRightOp, LLVM::LShrOp>;
using XOrOpLowering = VectorConvertToLLVMPattern<XOrOp, LLVM::XOrOp>;

// Check if the MemRefType `type` is supported by the lowering. We currently
// only support memrefs with identity maps.
static bool isSupportedMemRefType(MemRefType type) {
  return type.getAffineMaps().empty() ||
         llvm::all_of(type.getAffineMaps(),
                      [](AffineMap map) { return map.isIdentity(); });
}

/// Lowering for AllocOp and AllocaOp.
template <typename AllocLikeOp>
struct AllocLikeOpLowering : public ConvertOpToLLVMPattern<AllocLikeOp> {
  using ConvertOpToLLVMPattern<AllocLikeOp>::createIndexConstant;
  using ConvertOpToLLVMPattern<AllocLikeOp>::getIndexType;
  using ConvertOpToLLVMPattern<AllocLikeOp>::typeConverter;
  using ConvertOpToLLVMPattern<AllocLikeOp>::getVoidPtrType;

  explicit AllocLikeOpLowering(LLVMTypeConverter &converter,
                               bool useAlignedAlloc = false)
      : ConvertOpToLLVMPattern<AllocLikeOp>(converter),
        useAlignedAlloc(useAlignedAlloc) {}

  LogicalResult match(Operation *op) const override {
    MemRefType memRefType = cast<AllocLikeOp>(op).getType();
    if (isSupportedMemRefType(memRefType))
      return success();

    int64_t offset;
    SmallVector<int64_t, 4> strides;
    auto successStrides = getStridesAndOffset(memRefType, strides, offset);
    if (failed(successStrides))
      return failure();

    // Dynamic strides are ok if they can be deduced from dynamic sizes (which
    // is guaranteed when succeeded(successStrides)). Dynamic offset however can
    // never be alloc'ed.
    if (offset == MemRefType::getDynamicStrideOrOffset())
      return failure();

    return success();
  }

  // Returns bump = (alignment - (input % alignment))% alignment, which is the
  // increment necessary to align `input` to `alignment` boundary.
  // TODO: this can be made more efficient by just using a single addition
  // and two bit shifts: (ptr + align - 1)/align, align is always power of 2.
  Value createBumpToAlign(Location loc, OpBuilder b, Value input,
                          Value alignment) const {
    Value modAlign = b.create<LLVM::URemOp>(loc, input, alignment);
    Value diff = b.create<LLVM::SubOp>(loc, alignment, modAlign);
    Value shift = b.create<LLVM::URemOp>(loc, diff, alignment);
    return shift;
  }

  /// Creates and populates the memref descriptor struct given all its fields.
  /// This method also performs any post allocation alignment needed for heap
  /// allocations when `accessAlignment` is non null. This is used with
  /// allocators that do not support alignment.
  MemRefDescriptor createMemRefDescriptor(
      Location loc, ConversionPatternRewriter &rewriter, MemRefType memRefType,
      Value allocatedTypePtr, Value allocatedBytePtr, Value accessAlignment,
      uint64_t offset, ArrayRef<int64_t> strides, ArrayRef<Value> sizes) const {
    auto elementPtrType = getElementPtrType(memRefType);
    auto structType = typeConverter.convertType(memRefType);
    auto memRefDescriptor = MemRefDescriptor::undef(rewriter, loc, structType);

    // Field 1: Allocated pointer, used for malloc/free.
    memRefDescriptor.setAllocatedPtr(rewriter, loc, allocatedTypePtr);

    // Field 2: Actual aligned pointer to payload.
    Value alignedBytePtr = allocatedTypePtr;
    if (accessAlignment) {
      // offset = (align - (ptr % align))% align
      Value intVal = rewriter.create<LLVM::PtrToIntOp>(
          loc, this->getIndexType(), allocatedBytePtr);
      Value offset = createBumpToAlign(loc, rewriter, intVal, accessAlignment);
      Value aligned = rewriter.create<LLVM::GEPOp>(
          loc, allocatedBytePtr.getType(), allocatedBytePtr, offset);
      alignedBytePtr = rewriter.create<LLVM::BitcastOp>(
          loc, elementPtrType, ArrayRef<Value>(aligned));
    }
    memRefDescriptor.setAlignedPtr(rewriter, loc, alignedBytePtr);

    // Field 3: Offset in aligned pointer.
    memRefDescriptor.setOffset(rewriter, loc,
                               createIndexConstant(rewriter, loc, offset));

    if (memRefType.getRank() == 0)
      // No size/stride descriptor in memref, return the descriptor value.
      return memRefDescriptor;

    // Fields 4 and 5: sizes and strides of the strided MemRef.
    // Store all sizes in the descriptor. Only dynamic sizes are passed in as
    // operands to AllocOp.
    Value runningStride = nullptr;
    // Iterate strides in reverse order, compute runningStride and strideValues.
    auto nStrides = strides.size();
    SmallVector<Value, 4> strideValues(nStrides, nullptr);
    for (unsigned i = 0; i < nStrides; ++i) {
      int64_t index = nStrides - 1 - i;
      if (strides[index] == MemRefType::getDynamicStrideOrOffset())
        // Identity layout map is enforced in the match function, so we compute:
        //   `runningStride *= sizes[index + 1]`
        runningStride = runningStride
                            ? rewriter.create<LLVM::MulOp>(loc, runningStride,
                                                           sizes[index + 1])
                            : createIndexConstant(rewriter, loc, 1);
      else
        runningStride = createIndexConstant(rewriter, loc, strides[index]);
      strideValues[index] = runningStride;
    }
    // Fill size and stride descriptors in memref.
    for (auto indexedSize : llvm::enumerate(sizes)) {
      int64_t index = indexedSize.index();
      memRefDescriptor.setSize(rewriter, loc, index, indexedSize.value());
      memRefDescriptor.setStride(rewriter, loc, index, strideValues[index]);
    }
    return memRefDescriptor;
  }

  /// Determines sizes to be used in the memref descriptor.
  void getSizes(Location loc, MemRefType memRefType, ArrayRef<Value> operands,
                ConversionPatternRewriter &rewriter,
                SmallVectorImpl<Value> &sizes, Value &cumulativeSize,
                Value &one) const {
    sizes.reserve(memRefType.getRank());
    unsigned i = 0;
    for (int64_t s : memRefType.getShape())
      sizes.push_back(s == -1 ? operands[i++]
                              : createIndexConstant(rewriter, loc, s));
    if (sizes.empty())
      sizes.push_back(createIndexConstant(rewriter, loc, 1));

    // Compute the total number of memref elements.
    cumulativeSize = sizes.front();
    for (unsigned i = 1, e = sizes.size(); i < e; ++i)
      cumulativeSize = rewriter.create<LLVM::MulOp>(
          loc, getIndexType(), ArrayRef<Value>{cumulativeSize, sizes[i]});

    // Compute the size of an individual element. This emits the MLIR equivalent
    // of the following sizeof(...) implementation in LLVM IR:
    //   %0 = getelementptr %elementType* null, %indexType 1
    //   %1 = ptrtoint %elementType* %0 to %indexType
    // which is a common pattern of getting the size of a type in bytes.
    auto elementType = memRefType.getElementType();
    auto convertedPtrType = typeConverter.convertType(elementType)
                                .template cast<LLVM::LLVMType>()
                                .getPointerTo();
    auto nullPtr = rewriter.create<LLVM::NullOp>(loc, convertedPtrType);
    one = createIndexConstant(rewriter, loc, 1);
    auto gep = rewriter.create<LLVM::GEPOp>(loc, convertedPtrType,
                                            ArrayRef<Value>{nullPtr, one});
    auto elementSize =
        rewriter.create<LLVM::PtrToIntOp>(loc, getIndexType(), gep);
    cumulativeSize = rewriter.create<LLVM::MulOp>(
        loc, getIndexType(), ArrayRef<Value>{cumulativeSize, elementSize});
  }

  /// Returns the type of a pointer to an element of the memref.
  Type getElementPtrType(MemRefType memRefType) const {
    auto elementType = memRefType.getElementType();
    auto structElementType = typeConverter.convertType(elementType);
    return structElementType.template cast<LLVM::LLVMType>().getPointerTo(
        memRefType.getMemorySpace());
  }

  /// Returns the memref's element size in bytes.
  // TODO: there are other places where this is used. Expose publicly?
  static unsigned getMemRefEltSizeInBytes(MemRefType memRefType) {
    auto elementType = memRefType.getElementType();

    unsigned sizeInBits;
    if (elementType.isIntOrFloat()) {
      sizeInBits = elementType.getIntOrFloatBitWidth();
    } else {
      auto vectorType = elementType.cast<VectorType>();
      sizeInBits =
          vectorType.getElementTypeBitWidth() * vectorType.getNumElements();
    }
    return llvm::divideCeil(sizeInBits, 8);
  }

  /// Returns the alignment to be used for the allocation call itself.
  /// aligned_alloc requires the allocation size to be a power of two, and the
  /// allocation size to be a multiple of alignment,
  Optional<int64_t> getAllocationAlignment(AllocOp allocOp) const {
    // No alignment can be used for the 'malloc' call itself.
    if (!useAlignedAlloc)
      return None;

    if (allocOp.alignment())
      return allocOp.alignment().getValue().getSExtValue();

    // Whenever we don't have alignment set, we will use an alignment
    // consistent with the element type; since the allocation size has to be a
    // power of two, we will bump to the next power of two if it already isn't.
    auto eltSizeBytes = getMemRefEltSizeInBytes(allocOp.getType());
    return std::max(kMinAlignedAllocAlignment,
                    llvm::PowerOf2Ceil(eltSizeBytes));
  }

  /// Returns true if the memref size in bytes is known to be a multiple of
  /// factor.
  static bool isMemRefSizeMultipleOf(MemRefType type, uint64_t factor) {
    uint64_t sizeDivisor = getMemRefEltSizeInBytes(type);
    for (unsigned i = 0, e = type.getRank(); i < e; i++) {
      if (type.isDynamic(type.getDimSize(i)))
        continue;
      sizeDivisor = sizeDivisor * type.getDimSize(i);
    }
    return sizeDivisor % factor == 0;
  }

  /// Allocates the underlying buffer using the right call. `allocatedBytePtr`
  /// is set to null for stack allocations. `accessAlignment` is set if
  /// alignment is neeeded post allocation (for eg. in conjunction with malloc).
  Value allocateBuffer(Location loc, Value cumulativeSize, Operation *op,
                       MemRefType memRefType, Value one, Value &accessAlignment,
                       Value &allocatedBytePtr,
                       ConversionPatternRewriter &rewriter) const {
    auto elementPtrType = getElementPtrType(memRefType);

    // With alloca, one gets a pointer to the element type right away.
    // For stack allocations.
    if (auto allocaOp = dyn_cast<AllocaOp>(op)) {
      allocatedBytePtr = nullptr;
      accessAlignment = nullptr;
      return rewriter.create<LLVM::AllocaOp>(
          loc, elementPtrType, cumulativeSize,
          allocaOp.alignment() ? allocaOp.alignment().getValue().getSExtValue()
                               : 0);
    }

    // Heap allocations.
    AllocOp allocOp = cast<AllocOp>(op);

    Optional<int64_t> allocationAlignment = getAllocationAlignment(allocOp);
    // Whether to use std lib function aligned_alloc that supports alignment.
    bool useAlignedAlloc = allocationAlignment.hasValue();

    // Insert the malloc/aligned_alloc declaration if it is not already present.
    auto allocFuncName = useAlignedAlloc ? "aligned_alloc" : "malloc";
    auto module = allocOp.getParentOfType<ModuleOp>();
    auto allocFunc = module.lookupSymbol<LLVM::LLVMFuncOp>(allocFuncName);
    if (!allocFunc) {
      OpBuilder moduleBuilder(op->getParentOfType<ModuleOp>().getBodyRegion());
      SmallVector<LLVM::LLVMType, 2> callArgTypes = {getIndexType()};
      // aligned_alloc(size_t alignment, size_t size)
      if (useAlignedAlloc)
        callArgTypes.push_back(getIndexType());
      allocFunc = moduleBuilder.create<LLVM::LLVMFuncOp>(
          rewriter.getUnknownLoc(), allocFuncName,
          LLVM::LLVMType::getFunctionTy(getVoidPtrType(), callArgTypes,
                                        /*isVarArg=*/false));
    }

    // Allocate the underlying buffer and store a pointer to it in the MemRef
    // descriptor.
    SmallVector<Value, 2> callArgs;
    if (useAlignedAlloc) {
      // Use aligned_alloc.
      assert(allocationAlignment && "allocation alignment should be present");
      auto alignedAllocAlignmentValue = rewriter.create<LLVM::ConstantOp>(
          loc, typeConverter.convertType(rewriter.getIntegerType(64)),
          rewriter.getI64IntegerAttr(allocationAlignment.getValue()));
      // aligned_alloc requires size to be a multiple of alignment; we will pad
      // the size to the next multiple if necessary.
      if (!isMemRefSizeMultipleOf(memRefType, allocationAlignment.getValue())) {
        Value bump = createBumpToAlign(loc, rewriter, cumulativeSize,
                                       alignedAllocAlignmentValue);
        cumulativeSize =
            rewriter.create<LLVM::AddOp>(loc, cumulativeSize, bump);
      }
      callArgs = {alignedAllocAlignmentValue, cumulativeSize};
    } else {
      // Adjust the allocation size to consider alignment.
      if (allocOp.alignment()) {
        accessAlignment = createIndexConstant(
            rewriter, loc, allocOp.alignment().getValue().getSExtValue());
        cumulativeSize = rewriter.create<LLVM::SubOp>(
            loc,
            rewriter.create<LLVM::AddOp>(loc, cumulativeSize, accessAlignment),
            one);
      }
      callArgs.push_back(cumulativeSize);
    }
    auto allocFuncSymbol = rewriter.getSymbolRefAttr(allocFunc);
    allocatedBytePtr = rewriter
                           .create<LLVM::CallOp>(loc, getVoidPtrType(),
                                                 allocFuncSymbol, callArgs)
                           .getResult(0);
    // For heap allocations, the allocated pointer is a cast of the byte pointer
    // to the type pointer.
    return rewriter.create<LLVM::BitcastOp>(loc, elementPtrType,
                                            allocatedBytePtr);
  }

  // An `alloc` is converted into a definition of a memref descriptor value and
  // a call to `malloc` to allocate the underlying data buffer.  The memref
  // descriptor is of the LLVM structure type where:
  //   1. the first element is a pointer to the allocated (typed) data buffer,
  //   2. the second element is a pointer to the (typed) payload, aligned to the
  //      specified alignment,
  //   3. the remaining elements serve to store all the sizes and strides of the
  //      memref using LLVM-converted `index` type.
  //
  // Alignment is performed by allocating `alignment - 1` more bytes than
  // requested and shifting the aligned pointer relative to the allocated
  // memory. If alignment is unspecified, the two pointers are equal.

  // An `alloca` is converted into a definition of a memref descriptor value and
  // an llvm.alloca to allocate the underlying data buffer.
  void rewrite(Operation *op, ArrayRef<Value> operands,
               ConversionPatternRewriter &rewriter) const override {
    MemRefType memRefType = cast<AllocLikeOp>(op).getType();
    auto loc = op->getLoc();

    // Get actual sizes of the memref as values: static sizes are constant
    // values and dynamic sizes are passed to 'alloc' as operands.  In case of
    // zero-dimensional memref, assume a scalar (size 1).
    SmallVector<Value, 4> sizes;
    Value cumulativeSize, one;
    getSizes(loc, memRefType, operands, rewriter, sizes, cumulativeSize, one);

    // Allocate the underlying buffer.
    // Value holding the alignment that has to be performed post allocation
    // (in conjunction with allocators that do not support alignment, eg.
    // malloc); nullptr if no such adjustment needs to be performed.
    Value accessAlignment;
    // Byte pointer to the allocated buffer.
    Value allocatedBytePtr;
    Value allocatedTypePtr =
        allocateBuffer(loc, cumulativeSize, op, memRefType, one,
                       accessAlignment, allocatedBytePtr, rewriter);

    int64_t offset;
    SmallVector<int64_t, 4> strides;
    auto successStrides = getStridesAndOffset(memRefType, strides, offset);
    (void)successStrides;
    assert(succeeded(successStrides) && "unexpected non-strided memref");
    assert(offset != MemRefType::getDynamicStrideOrOffset() &&
           "unexpected dynamic offset");

    // 0-D memref corner case: they have size 1.
    assert(
        ((memRefType.getRank() == 0 && strides.empty() && sizes.size() == 1) ||
         (strides.size() == sizes.size())) &&
        "unexpected number of strides");

    // Create the MemRef descriptor.
    auto memRefDescriptor = createMemRefDescriptor(
        loc, rewriter, memRefType, allocatedTypePtr, allocatedBytePtr,
        accessAlignment, offset, strides, sizes);

    // Return the final value of the descriptor.
    rewriter.replaceOp(op, {memRefDescriptor});
  }

protected:
  /// Use aligned_alloc instead of malloc for all heap allocations.
  bool useAlignedAlloc;
  /// The minimum alignment to use with aligned_alloc (has to be a power of 2).
  uint64_t kMinAlignedAllocAlignment = 16UL;
};

<<<<<<< HEAD
// An `alloca` is converted into a definition of a memref descriptor value and
// an llvm.alloca to allocate the underlying data buffer.  The memref
// descriptor is of the LLVM structure type where the first element is a pointer
// to the (typed) data buffer, and the remaining elements serve to store
// dynamic sizes of the memref using LLVM-converted `index` type.
struct AllocaOpLowering : public LLVMLegalizationPattern<AllocaOp> {
  using LLVMLegalizationPattern<AllocaOp>::LLVMLegalizationPattern;

  LogicalResult match(Operation *op) const override {
    MemRefType type = cast<AllocaOp>(op).getType();
    if (isSupportedMemRefType(type))
      return success();

    int64_t offset;
    SmallVector<int64_t, 4> strides;
    auto successStrides = getStridesAndOffset(type, strides, offset);
    if (failed(successStrides))
      return failure();

    // Dynamic strides are ok if they can be deduced from dynamic sizes (which
    // is guaranteed when succeeded(successStrides)). Dynamic offset however can
    // never be alloc'ed.
    if (offset == MemRefType::getDynamicStrideOrOffset())
      return failure();

    return success();
  }

  void rewrite(Operation *op, ArrayRef<Value> operands,
               ConversionPatternRewriter &rewriter) const override {
    auto allocaOp = cast<AllocaOp>(op);
    auto loc = op->getLoc();
    MemRefType type = allocaOp.getType();

    // Get actual sizes of the memref as values: static sizes are constant
    // values and dynamic sizes are passed to 'alloc' as operands.  In case of
    // zero-dimensional memref, assume a scalar (size 1).
    SmallVector<Value, 4> sizes;
    sizes.reserve(type.getRank());
    unsigned i = 0;
    for (int64_t s : type.getShape())
      sizes.push_back(s == -1 ? operands[i++]
                              : createIndexConstant(rewriter, loc, s));
    if (sizes.empty())
      sizes.push_back(createIndexConstant(rewriter, loc, 1));

    // Compute the total number of memref elements.
    Value cumulativeSize = sizes.front();
    for (unsigned i = 1, e = sizes.size(); i < e; ++i)
      cumulativeSize = rewriter.create<LLVM::MulOp>(
          loc, getIndexType(), ArrayRef<Value>{cumulativeSize, sizes[i]});

    // Compute the size of an individual element. This emits the MLIR equivalent
    // of the following sizeof(...) implementation in LLVM IR:
    //   %0 = getelementptr %elementType* null, %indexType 1
    //   %1 = ptrtoint %elementType* %0 to %indexType
    // which is a common pattern of getting the size of a type in bytes.
    auto elementType = type.getElementType();
    auto convertedPtrType = typeConverter.convertType(elementType)
                                .cast<LLVM::LLVMType>()
                                .getPointerTo();
    auto nullPtr = rewriter.create<LLVM::NullOp>(loc, convertedPtrType);
    auto one = createIndexConstant(rewriter, loc, 1);
    auto gep = rewriter.create<LLVM::GEPOp>(loc, convertedPtrType,
                                            ArrayRef<Value>{nullPtr, one});
    auto elementSize =
        rewriter.create<LLVM::PtrToIntOp>(loc, getIndexType(), gep);
    cumulativeSize = rewriter.create<LLVM::MulOp>(
        loc, getIndexType(), ArrayRef<Value>{cumulativeSize, elementSize});

    Optional<int> alignment;
    if (auto attr = allocaOp.alignment()) {
      alignment = attr.getValue().getSExtValue();
    }

    // Allocate the underlying buffer and store a pointer to it in the MemRef
    // descriptor.
    auto structElementType = typeConverter.convertType(elementType);
    auto elementPtrType = structElementType.cast<LLVM::LLVMType>().getPointerTo(
        type.getMemorySpace());
    Value allocated = rewriter.create<LLVM::AllocaOp>(
        loc, elementPtrType, cumulativeSize,
        alignment.hasValue() ? alignment.getValue() : 0);

    int64_t offset;
    SmallVector<int64_t, 4> strides;
    auto successStrides = getStridesAndOffset(type, strides, offset);
    assert(succeeded(successStrides) && "unexpected non-strided memref");
    (void)successStrides;
    assert(offset != MemRefType::getDynamicStrideOrOffset() &&
           "unexpected dynamic offset");

    // 0-D memref corner case: they have size 1 ...
    assert(((type.getRank() == 0 && strides.empty() && sizes.size() == 1) ||
            (strides.size() == sizes.size())) &&
           "unexpected number of strides");

    // Create the MemRef descriptor.
    auto structType = typeConverter.convertType(type);
    auto memRefDescriptor = MemRefDescriptor::undef(rewriter, loc, structType);

    // Field 1: Allocated pointer, used for malloc/free.
    memRefDescriptor.setAllocatedPtr(rewriter, loc, allocated);

    // Field 2: The aligned pointer is the same as the allocated one here.
    memRefDescriptor.setAlignedPtr(rewriter, loc, allocated);

    // Field 3: Offset in aligned pointer.
    memRefDescriptor.setOffset(rewriter, loc,
                               createIndexConstant(rewriter, loc, offset));

    if (type.getRank() == 0)
      // No size/stride descriptor in memref, return the descriptor value.
      return rewriter.replaceOp(op, {memRefDescriptor});

    // Store all sizes in the descriptor. Only dynamic sizes are passed in as
    // operands to AllocOp.
    Value runningStride = nullptr;
    // Iterate strides in reverse order, compute runningStride and strideValues.
    auto nStrides = strides.size();
    SmallVector<Value, 4> strideValues(nStrides, nullptr);
    for (auto indexedStride : llvm::enumerate(llvm::reverse(strides))) {
      int64_t index = nStrides - 1 - indexedStride.index();
      if (strides[index] == MemRefType::getDynamicStrideOrOffset())
        // Identity layout map is enforced in the match function, so we compute:
        //   `runningStride *= sizes[index]`
        runningStride = runningStride
                            ? rewriter.create<LLVM::MulOp>(
                                  op->getLoc(), runningStride, sizes[index])
                            : createIndexConstant(rewriter, op->getLoc(), 1);
      else
        runningStride =
            createIndexConstant(rewriter, op->getLoc(), strides[index]);
      strideValues[index] = runningStride;
    }
    // Fill size and stride descriptors in memref.
    for (auto indexedSize : llvm::enumerate(sizes)) {
      int64_t index = indexedSize.index();
      memRefDescriptor.setSize(rewriter, loc, index, indexedSize.value());
      memRefDescriptor.setStride(rewriter, loc, index, strideValues[index]);
    }

    // Return the final value of the descriptor.
    rewriter.replaceOp(op, {memRefDescriptor});
  }
};

=======
struct AllocOpLowering : public AllocLikeOpLowering<AllocOp> {
  explicit AllocOpLowering(LLVMTypeConverter &converter,
                           bool useAlignedAlloc = false)
      : AllocLikeOpLowering<AllocOp>(converter, useAlignedAlloc) {}
};

using AllocaOpLowering = AllocLikeOpLowering<AllocaOp>;

>>>>>>> 0a55d3f5
// A CallOp automatically promotes MemRefType to a sequence of alloca/store and
// passes the pointer to the MemRef across function boundaries.
template <typename CallOpType>
struct CallOpInterfaceLowering : public ConvertOpToLLVMPattern<CallOpType> {
  using ConvertOpToLLVMPattern<CallOpType>::ConvertOpToLLVMPattern;
  using Super = CallOpInterfaceLowering<CallOpType>;
  using Base = ConvertOpToLLVMPattern<CallOpType>;

  LogicalResult
  matchAndRewrite(Operation *op, ArrayRef<Value> operands,
                  ConversionPatternRewriter &rewriter) const override {
    OperandAdaptor<CallOpType> transformed(operands);
    auto callOp = cast<CallOpType>(op);

    // Pack the result types into a struct.
    Type packedResult;
    unsigned numResults = callOp.getNumResults();
    auto resultTypes = llvm::to_vector<4>(callOp.getResultTypes());

    for (Type resType : resultTypes) {
      assert(!resType.isa<UnrankedMemRefType>() &&
             "Returning unranked memref is not supported. Pass result as an"
             "argument instead.");
      (void)resType;
    }

    if (numResults != 0) {
      if (!(packedResult =
                this->typeConverter.packFunctionResults(resultTypes)))
        return failure();
    }

    auto promoted = this->typeConverter.promoteMemRefDescriptors(
        op->getLoc(), /*opOperands=*/op->getOperands(), operands, rewriter);
    auto newOp = rewriter.create<LLVM::CallOp>(op->getLoc(), packedResult,
                                               promoted, op->getAttrs());

    // If < 2 results, packing did not do anything and we can just return.
    if (numResults < 2) {
      rewriter.replaceOp(op, newOp.getResults());
      return success();
    }

    // Otherwise, it had been converted to an operation producing a structure.
    // Extract individual results from the structure and return them as list.
    // TODO(aminim, ntv, riverriddle, zinenko): this seems like patching around
    // a particular interaction between MemRefType and CallOp lowering. Find a
    // way to avoid special casing.
    SmallVector<Value, 4> results;
    results.reserve(numResults);
    for (unsigned i = 0; i < numResults; ++i) {
      auto type = this->typeConverter.convertType(op->getResult(i).getType());
      results.push_back(rewriter.create<LLVM::ExtractValueOp>(
          op->getLoc(), type, newOp.getOperation()->getResult(0),
          rewriter.getI64ArrayAttr(i)));
    }
    rewriter.replaceOp(op, results);

    return success();
  }
};

struct CallOpLowering : public CallOpInterfaceLowering<CallOp> {
  using Super::Super;
};

struct CallIndirectOpLowering : public CallOpInterfaceLowering<CallIndirectOp> {
  using Super::Super;
};

// A `dealloc` is converted into a call to `free` on the underlying data buffer.
// The memref descriptor being an SSA value, there is no need to clean it up
// in any way.
struct DeallocOpLowering : public ConvertOpToLLVMPattern<DeallocOp> {
  using ConvertOpToLLVMPattern<DeallocOp>::ConvertOpToLLVMPattern;

  explicit DeallocOpLowering(LLVMTypeConverter &converter)
      : ConvertOpToLLVMPattern<DeallocOp>(converter) {}

  LogicalResult
  matchAndRewrite(Operation *op, ArrayRef<Value> operands,
                  ConversionPatternRewriter &rewriter) const override {
    assert(operands.size() == 1 && "dealloc takes one operand");
    OperandAdaptor<DeallocOp> transformed(operands);

    // Insert the `free` declaration if it is not already present.
    auto freeFunc =
        op->getParentOfType<ModuleOp>().lookupSymbol<LLVM::LLVMFuncOp>("free");
    if (!freeFunc) {
      OpBuilder moduleBuilder(op->getParentOfType<ModuleOp>().getBodyRegion());
      freeFunc = moduleBuilder.create<LLVM::LLVMFuncOp>(
          rewriter.getUnknownLoc(), "free",
          LLVM::LLVMType::getFunctionTy(getVoidType(), getVoidPtrType(),
                                        /*isVarArg=*/false));
    }

    MemRefDescriptor memref(transformed.memref());
    Value casted = rewriter.create<LLVM::BitcastOp>(
        op->getLoc(), getVoidPtrType(),
        memref.allocatedPtr(rewriter, op->getLoc()));
    rewriter.replaceOpWithNewOp<LLVM::CallOp>(
        op, ArrayRef<Type>(), rewriter.getSymbolRefAttr(freeFunc), casted);
    return success();
  }
};

// A `rsqrt` is converted into `1 / sqrt`.
struct RsqrtOpLowering : public ConvertOpToLLVMPattern<RsqrtOp> {
  using ConvertOpToLLVMPattern<RsqrtOp>::ConvertOpToLLVMPattern;

  LogicalResult
  matchAndRewrite(Operation *op, ArrayRef<Value> operands,
                  ConversionPatternRewriter &rewriter) const override {
    OperandAdaptor<RsqrtOp> transformed(operands);
    auto operandType =
        transformed.operand().getType().dyn_cast<LLVM::LLVMType>();

    if (!operandType)
      return failure();

    auto loc = op->getLoc();
    auto resultType = *op->result_type_begin();
    auto floatType = getElementTypeOrSelf(resultType).cast<FloatType>();
    auto floatOne = rewriter.getFloatAttr(floatType, 1.0);

    if (!operandType.isArrayTy()) {
      LLVM::ConstantOp one;
      if (operandType.isVectorTy()) {
        one = rewriter.create<LLVM::ConstantOp>(
            loc, operandType,
            SplatElementsAttr::get(resultType.cast<ShapedType>(), floatOne));
      } else {
        one = rewriter.create<LLVM::ConstantOp>(loc, operandType, floatOne);
      }
      auto sqrt = rewriter.create<LLVM::SqrtOp>(loc, transformed.operand());
      rewriter.replaceOpWithNewOp<LLVM::FDivOp>(op, operandType, one, sqrt);
      return success();
    }

    auto vectorType = resultType.dyn_cast<VectorType>();
    if (!vectorType)
      return failure();

    return handleMultidimensionalVectors(
        op, operands, typeConverter,
        [&](LLVM::LLVMType llvmVectorTy, ValueRange operands) {
          auto splatAttr = SplatElementsAttr::get(
              mlir::VectorType::get({(unsigned)cast<llvm::VectorType>(
                                         llvmVectorTy.getUnderlyingType())
                                         ->getNumElements()},
                                    floatType),
              floatOne);
          auto one =
              rewriter.create<LLVM::ConstantOp>(loc, llvmVectorTy, splatAttr);
          auto sqrt =
              rewriter.create<LLVM::SqrtOp>(loc, llvmVectorTy, operands[0]);
          return rewriter.create<LLVM::FDivOp>(loc, llvmVectorTy, one, sqrt);
        },
        rewriter);
  }
};

struct MemRefCastOpLowering : public ConvertOpToLLVMPattern<MemRefCastOp> {
  using ConvertOpToLLVMPattern<MemRefCastOp>::ConvertOpToLLVMPattern;

  LogicalResult match(Operation *op) const override {
    auto memRefCastOp = cast<MemRefCastOp>(op);
    Type srcType = memRefCastOp.getOperand().getType();
    Type dstType = memRefCastOp.getType();

    if (srcType.isa<MemRefType>() && dstType.isa<MemRefType>()) {
      MemRefType sourceType =
          memRefCastOp.getOperand().getType().cast<MemRefType>();
      MemRefType targetType = memRefCastOp.getType().cast<MemRefType>();
      return (isSupportedMemRefType(targetType) &&
              isSupportedMemRefType(sourceType))
                 ? success()
                 : failure();
    }

    // At least one of the operands is unranked type
    assert(srcType.isa<UnrankedMemRefType>() ||
           dstType.isa<UnrankedMemRefType>());

    // Unranked to unranked cast is disallowed
    return !(srcType.isa<UnrankedMemRefType>() &&
             dstType.isa<UnrankedMemRefType>())
               ? success()
               : failure();
  }

  void rewrite(Operation *op, ArrayRef<Value> operands,
               ConversionPatternRewriter &rewriter) const override {
    auto memRefCastOp = cast<MemRefCastOp>(op);
    OperandAdaptor<MemRefCastOp> transformed(operands);

    auto srcType = memRefCastOp.getOperand().getType();
    auto dstType = memRefCastOp.getType();
    auto targetStructType = typeConverter.convertType(memRefCastOp.getType());
    auto loc = op->getLoc();

    if (srcType.isa<MemRefType>() && dstType.isa<MemRefType>()) {
      // memref_cast is defined for source and destination memref types with the
      // same element type, same mappings, same address space and same rank.
      // Therefore a simple bitcast suffices. If not it is undefined behavior.
      rewriter.replaceOpWithNewOp<LLVM::BitcastOp>(op, targetStructType,
                                                   transformed.source());
    } else if (srcType.isa<MemRefType>() && dstType.isa<UnrankedMemRefType>()) {
      // Casting ranked to unranked memref type
      // Set the rank in the destination from the memref type
      // Allocate space on the stack and copy the src memref descriptor
      // Set the ptr in the destination to the stack space
      auto srcMemRefType = srcType.cast<MemRefType>();
      int64_t rank = srcMemRefType.getRank();
      // ptr = AllocaOp sizeof(MemRefDescriptor)
      auto ptr = typeConverter.promoteOneMemRefDescriptor(
          loc, transformed.source(), rewriter);
      // voidptr = BitCastOp srcType* to void*
      auto voidPtr =
          rewriter.create<LLVM::BitcastOp>(loc, getVoidPtrType(), ptr)
              .getResult();
      // rank = ConstantOp srcRank
      auto rankVal = rewriter.create<LLVM::ConstantOp>(
          loc, typeConverter.convertType(rewriter.getIntegerType(64)),
          rewriter.getI64IntegerAttr(rank));
      // undef = UndefOp
      UnrankedMemRefDescriptor memRefDesc =
          UnrankedMemRefDescriptor::undef(rewriter, loc, targetStructType);
      // d1 = InsertValueOp undef, rank, 0
      memRefDesc.setRank(rewriter, loc, rankVal);
      // d2 = InsertValueOp d1, voidptr, 1
      memRefDesc.setMemRefDescPtr(rewriter, loc, voidPtr);
      rewriter.replaceOp(op, (Value)memRefDesc);

    } else if (srcType.isa<UnrankedMemRefType>() && dstType.isa<MemRefType>()) {
      // Casting from unranked type to ranked.
      // The operation is assumed to be doing a correct cast. If the destination
      // type mismatches the unranked the type, it is undefined behavior.
      UnrankedMemRefDescriptor memRefDesc(transformed.source());
      // ptr = ExtractValueOp src, 1
      auto ptr = memRefDesc.memRefDescPtr(rewriter, loc);
      // castPtr = BitCastOp i8* to structTy*
      auto castPtr =
          rewriter
              .create<LLVM::BitcastOp>(
                  loc, targetStructType.cast<LLVM::LLVMType>().getPointerTo(),
                  ptr)
              .getResult();
      // struct = LoadOp castPtr
      auto loadOp = rewriter.create<LLVM::LoadOp>(loc, castPtr);
      rewriter.replaceOp(op, loadOp.getResult());
    } else {
      llvm_unreachable("Unsupported unranked memref to unranked memref cast");
    }
  }
};

struct MemRefShapeCastOpLowering
    : public LLVMLegalizationPattern<MemRefShapeCastOp> {
  using LLVMLegalizationPattern<MemRefShapeCastOp>::LLVMLegalizationPattern;

  LogicalResult match(Operation *op) const override {
    auto memRefShapeCastOp = cast<MemRefShapeCastOp>(op);
    MemRefType sourceType =
        memRefShapeCastOp.getOperand().getType().cast<MemRefType>();
    MemRefType targetType = memRefShapeCastOp.getType();
    return (isSupportedMemRefType(targetType) &&
            isSupportedMemRefType(sourceType))
               ? success()
               : failure();
  }

  void rewrite(Operation *op, ArrayRef<Value> operands,
               ConversionPatternRewriter &rewriter) const override {
    auto loc = op->getLoc();
    auto memRefShapeCastOp = cast<MemRefShapeCastOp>(op);
    OperandAdaptor<MemRefShapeCastOp> transformed(operands);
    auto targetType = memRefShapeCastOp.getType();
    auto sourceType =
        memRefShapeCastOp.getOperand().getType().cast<MemRefType>();

    MemRefDescriptor srcMemRefDesc(transformed.source());

    auto targetStructType =
        typeConverter.convertType(memRefShapeCastOp.getType());
    Value memRefDescriptor = rewriter.create<LLVM::UndefOp>(
        loc, targetStructType, ArrayRef<Value>{});
    LLVM::LLVMType targetElementPtrType =
        MemRefDescriptor(memRefDescriptor).getElementType();

    Value srcBuffer = srcMemRefDesc.allocatedPtr(rewriter, loc);
    Value targetBuffer = rewriter.create<LLVM::BitcastOp>(
        loc, targetElementPtrType, ArrayRef<Value>(srcBuffer));

    memRefDescriptor = rewriter.create<LLVM::InsertValueOp>(
        loc, targetStructType, memRefDescriptor, targetBuffer,
        rewriter.getIndexArrayAttr(kAllocatedPtrPosInMemRefDescriptor));

    Value srcBufferAligned = srcMemRefDesc.alignedPtr(rewriter, loc);
    Value targetBufAligned = rewriter.create<LLVM::BitcastOp>(
        loc, targetElementPtrType, ArrayRef<Value>(srcBufferAligned));
    memRefDescriptor = rewriter.create<LLVM::InsertValueOp>(
        loc, targetStructType, memRefDescriptor, targetBufAligned,
        rewriter.getIndexArrayAttr(kAlignedPtrPosInMemRefDescriptor));

    int64_t offset;
    SmallVector<int64_t, 4> strides;
    auto successStrides = getStridesAndOffset(targetType, strides, offset);
    (void)successStrides;
    assert(offset != MemRefType::getDynamicStrideOrOffset() &&
           "unexpected dynamic offset");

    memRefDescriptor = rewriter.create<LLVM::InsertValueOp>(
        loc, targetStructType, memRefDescriptor,
        createIndexConstant(rewriter, loc, offset),
        rewriter.getIndexArrayAttr(kOffsetPosInMemRefDescriptor));

    // Get the sizes of the memref: all but the last one are copied from the
    // source memref. If the dimension size was static, the target memref would
    // have the same size.
    SmallVector<Value, 4> sizes;
    sizes.reserve(targetType.getRank());
    for (unsigned pos = 0, e = targetType.getRank() - 1; pos < e; ++pos) {
      int64_t dimSize = targetType.getDimSize(pos);
      if (dimSize == MemRefType::kDynamicSize)
        sizes.push_back(srcMemRefDesc.size(rewriter, loc, pos));
      else
        sizes.push_back(createIndexConstant(rewriter, loc, dimSize));
    }

    if (targetType.getShape().back() != MemRefType::kDynamicSize) {
      // The op is already verified to have the right size for the last
      // dimension.
      sizes.push_back(
          createIndexConstant(rewriter, loc, targetType.getShape().back()));
    } else {
      // We need to divide the dynamic size on the source by the vector width.
      auto vecWidth = createIndexConstant(
          rewriter, loc,
          targetType.getElementType().cast<ShapedType>().getNumElements());
      sizes.push_back(rewriter.create<LLVM::UDivOp>(
          loc, srcMemRefDesc.size(rewriter, loc, sourceType.getRank() - 1),
          vecWidth));
    }

    assert(!sizes.empty() && "target memref rank can't be zero");

    // Compute the total number of memref elements.
    Value cumulativeSize = sizes.front();
    for (unsigned i = 1, e = sizes.size(); i < e; ++i)
      cumulativeSize = rewriter.create<LLVM::MulOp>(
          loc, getIndexType(), ArrayRef<Value>{cumulativeSize, sizes[i]});

    // Calculate the strides.
    Value runningStride = nullptr;
    // Iterate strides in reverse order, compute runningStride and strideValues.
    auto nStrides = strides.size();
    SmallVector<Value, 4> strideValues(nStrides, nullptr);
    for (auto indexedStride : llvm::enumerate(llvm::reverse(strides))) {
      int64_t index = nStrides - 1 - indexedStride.index();
      if (strides[index] == MemRefType::getDynamicStrideOrOffset())
        // Identity layout map is enforced in the match function, so we compute:
        //   `runningStride *= sizes[index + 1]`.
        runningStride = runningStride
                            ? rewriter.create<LLVM::MulOp>(loc, runningStride,
                                                           sizes[index + 1])
                            : createIndexConstant(rewriter, loc, 1);
      else
        runningStride = createIndexConstant(rewriter, loc, strides[index]);
      strideValues[index] = runningStride;
    }

    // Fill size and stride descriptors in memref.
    for (auto indexedSize : llvm::enumerate(sizes)) {
      int64_t index = indexedSize.index();
      memRefDescriptor = rewriter.create<LLVM::InsertValueOp>(
          loc, targetStructType, memRefDescriptor, indexedSize.value(),
          rewriter.getI64ArrayAttr({kSizePosInMemRefDescriptor, index}));
      memRefDescriptor = rewriter.create<LLVM::InsertValueOp>(
          loc, targetStructType, memRefDescriptor, strideValues[index],
          rewriter.getI64ArrayAttr({kStridePosInMemRefDescriptor, index}));
    }

    return rewriter.replaceOp(op, memRefDescriptor);
  }
};

struct DialectCastOpLowering
    : public ConvertOpToLLVMPattern<LLVM::DialectCastOp> {
  using ConvertOpToLLVMPattern<LLVM::DialectCastOp>::ConvertOpToLLVMPattern;

  LogicalResult
  matchAndRewrite(Operation *op, ArrayRef<Value> operands,
                  ConversionPatternRewriter &rewriter) const override {
    auto castOp = cast<LLVM::DialectCastOp>(op);
    OperandAdaptor<LLVM::DialectCastOp> transformed(operands);
    if (transformed.in().getType() !=
        typeConverter.convertType(castOp.getType())) {
      return failure();
    }
    rewriter.replaceOp(op, transformed.in());
    return success();
  }
};

// A `dim` is converted to a constant for static sizes and to an access to the
// size stored in the memref descriptor for dynamic sizes.
struct DimOpLowering : public ConvertOpToLLVMPattern<DimOp> {
  using ConvertOpToLLVMPattern<DimOp>::ConvertOpToLLVMPattern;

  LogicalResult
  matchAndRewrite(Operation *op, ArrayRef<Value> operands,
                  ConversionPatternRewriter &rewriter) const override {
    auto dimOp = cast<DimOp>(op);
    OperandAdaptor<DimOp> transformed(operands);
    MemRefType type = dimOp.getOperand().getType().cast<MemRefType>();

    int64_t index = dimOp.getIndex();
    // Extract dynamic size from the memref descriptor.
    if (type.isDynamicDim(index))
      rewriter.replaceOp(op, {MemRefDescriptor(transformed.memrefOrTensor())
                                  .size(rewriter, op->getLoc(), index)});
    else
      // Use constant for static size.
      rewriter.replaceOp(op, createIndexConstant(rewriter, op->getLoc(),
                                                 type.getDimSize(index)));
    return success();
  }
};

// Common base for load and store operations on MemRefs.  Restricts the match
// to supported MemRef types.  Provides functionality to emit code accessing a
// specific element of the underlying data buffer.
template <typename Derived>
struct LoadStoreOpLowering : public ConvertOpToLLVMPattern<Derived> {
  using ConvertOpToLLVMPattern<Derived>::ConvertOpToLLVMPattern;
  using Base = LoadStoreOpLowering<Derived>;

  LogicalResult match(Operation *op) const override {
    MemRefType type = cast<Derived>(op).getMemRefType();
    return isSupportedMemRefType(type) ? success() : failure();
  }
};

// Load operation is lowered to obtaining a pointer to the indexed element
// and loading it.
struct LoadOpLowering : public LoadStoreOpLowering<LoadOp> {
  using Base::Base;

  LogicalResult
  matchAndRewrite(Operation *op, ArrayRef<Value> operands,
                  ConversionPatternRewriter &rewriter) const override {
    auto loadOp = cast<LoadOp>(op);
    OperandAdaptor<LoadOp> transformed(operands);
    auto type = loadOp.getMemRefType();

    Value dataPtr = getDataPtr(op->getLoc(), type, transformed.memref(),
                               transformed.indices(), rewriter, getModule());
    rewriter.replaceOpWithNewOp<LLVM::LoadOp>(op, dataPtr);
    return success();
  }
};

// Store operation is lowered to obtaining a pointer to the indexed element,
// and storing the given value to it.
struct StoreOpLowering : public LoadStoreOpLowering<StoreOp> {
  using Base::Base;

  LogicalResult
  matchAndRewrite(Operation *op, ArrayRef<Value> operands,
                  ConversionPatternRewriter &rewriter) const override {
    auto type = cast<StoreOp>(op).getMemRefType();
    OperandAdaptor<StoreOp> transformed(operands);

    Value dataPtr = getDataPtr(op->getLoc(), type, transformed.memref(),
                               transformed.indices(), rewriter, getModule());
    rewriter.replaceOpWithNewOp<LLVM::StoreOp>(op, transformed.value(),
                                               dataPtr);
    return success();
  }
};

// The prefetch operation is lowered in a way similar to the load operation
// except that the llvm.prefetch operation is used for replacement.
struct PrefetchOpLowering : public LoadStoreOpLowering<PrefetchOp> {
  using Base::Base;

  LogicalResult
  matchAndRewrite(Operation *op, ArrayRef<Value> operands,
                  ConversionPatternRewriter &rewriter) const override {
    auto prefetchOp = cast<PrefetchOp>(op);
    OperandAdaptor<PrefetchOp> transformed(operands);
    auto type = prefetchOp.getMemRefType();

    Value dataPtr = getDataPtr(op->getLoc(), type, transformed.memref(),
                               transformed.indices(), rewriter, getModule());

    // Replace with llvm.prefetch.
    auto llvmI32Type = typeConverter.convertType(rewriter.getIntegerType(32));
    auto isWrite = rewriter.create<LLVM::ConstantOp>(
        op->getLoc(), llvmI32Type,
        rewriter.getI32IntegerAttr(prefetchOp.isWrite()));
    auto localityHint = rewriter.create<LLVM::ConstantOp>(
        op->getLoc(), llvmI32Type,
        rewriter.getI32IntegerAttr(prefetchOp.localityHint().getZExtValue()));
    auto isData = rewriter.create<LLVM::ConstantOp>(
        op->getLoc(), llvmI32Type,
        rewriter.getI32IntegerAttr(prefetchOp.isDataCache()));

    rewriter.replaceOpWithNewOp<LLVM::Prefetch>(op, dataPtr, isWrite,
                                                localityHint, isData);
    return success();
  }
};

// The lowering of index_cast becomes an integer conversion since index becomes
// an integer.  If the bit width of the source and target integer types is the
// same, just erase the cast.  If the target type is wider, sign-extend the
// value, otherwise truncate it.
struct IndexCastOpLowering : public ConvertOpToLLVMPattern<IndexCastOp> {
  using ConvertOpToLLVMPattern<IndexCastOp>::ConvertOpToLLVMPattern;

  LogicalResult
  matchAndRewrite(Operation *op, ArrayRef<Value> operands,
                  ConversionPatternRewriter &rewriter) const override {
    IndexCastOpOperandAdaptor transformed(operands);
    auto indexCastOp = cast<IndexCastOp>(op);

    auto targetType =
        this->typeConverter.convertType(indexCastOp.getResult().getType())
            .cast<LLVM::LLVMType>();
    auto sourceType = transformed.in().getType().cast<LLVM::LLVMType>();
    unsigned targetBits = targetType.getUnderlyingType()->getIntegerBitWidth();
    unsigned sourceBits = sourceType.getUnderlyingType()->getIntegerBitWidth();

    if (targetBits == sourceBits)
      rewriter.replaceOp(op, transformed.in());
    else if (targetBits < sourceBits)
      rewriter.replaceOpWithNewOp<LLVM::TruncOp>(op, targetType,
                                                 transformed.in());
    else
      rewriter.replaceOpWithNewOp<LLVM::SExtOp>(op, targetType,
                                                transformed.in());
    return success();
  }
};

// Convert std.cmp predicate into the LLVM dialect CmpPredicate.  The two
// enums share the numerical values so just cast.
template <typename LLVMPredType, typename StdPredType>
static LLVMPredType convertCmpPredicate(StdPredType pred) {
  return static_cast<LLVMPredType>(pred);
}

struct CmpIOpLowering : public ConvertOpToLLVMPattern<CmpIOp> {
  using ConvertOpToLLVMPattern<CmpIOp>::ConvertOpToLLVMPattern;

  LogicalResult
  matchAndRewrite(Operation *op, ArrayRef<Value> operands,
                  ConversionPatternRewriter &rewriter) const override {
    auto cmpiOp = cast<CmpIOp>(op);
    CmpIOpOperandAdaptor transformed(operands);

    rewriter.replaceOpWithNewOp<LLVM::ICmpOp>(
        op, typeConverter.convertType(cmpiOp.getResult().getType()),
        rewriter.getI64IntegerAttr(static_cast<int64_t>(
            convertCmpPredicate<LLVM::ICmpPredicate>(cmpiOp.getPredicate()))),
        transformed.lhs(), transformed.rhs());

    return success();
  }
};

struct CmpFOpLowering : public ConvertOpToLLVMPattern<CmpFOp> {
  using ConvertOpToLLVMPattern<CmpFOp>::ConvertOpToLLVMPattern;

  LogicalResult
  matchAndRewrite(Operation *op, ArrayRef<Value> operands,
                  ConversionPatternRewriter &rewriter) const override {
    auto cmpfOp = cast<CmpFOp>(op);
    CmpFOpOperandAdaptor transformed(operands);

    rewriter.replaceOpWithNewOp<LLVM::FCmpOp>(
        op, typeConverter.convertType(cmpfOp.getResult().getType()),
        rewriter.getI64IntegerAttr(static_cast<int64_t>(
            convertCmpPredicate<LLVM::FCmpPredicate>(cmpfOp.getPredicate()))),
        transformed.lhs(), transformed.rhs());

    return success();
  }
};

struct SIToFPLowering
    : public OneToOneConvertToLLVMPattern<SIToFPOp, LLVM::SIToFPOp> {
  using Super::Super;
};

struct FPExtLowering
    : public OneToOneConvertToLLVMPattern<FPExtOp, LLVM::FPExtOp> {
  using Super::Super;
};

struct FPTruncLowering
    : public OneToOneConvertToLLVMPattern<FPTruncOp, LLVM::FPTruncOp> {
  using Super::Super;
};

struct SignExtendIOpLowering
    : public OneToOneConvertToLLVMPattern<SignExtendIOp, LLVM::SExtOp> {
  using Super::Super;
};

struct TruncateIOpLowering
    : public OneToOneConvertToLLVMPattern<TruncateIOp, LLVM::TruncOp> {
  using Super::Super;
};

struct ZeroExtendIOpLowering
    : public OneToOneConvertToLLVMPattern<ZeroExtendIOp, LLVM::ZExtOp> {
  using Super::Super;
};

// Base class for LLVM IR lowering terminator operations with successors.
template <typename SourceOp, typename TargetOp>
struct OneToOneLLVMTerminatorLowering
    : public ConvertOpToLLVMPattern<SourceOp> {
  using ConvertOpToLLVMPattern<SourceOp>::ConvertOpToLLVMPattern;
  using Super = OneToOneLLVMTerminatorLowering<SourceOp, TargetOp>;

  LogicalResult
  matchAndRewrite(Operation *op, ArrayRef<Value> operands,
                  ConversionPatternRewriter &rewriter) const override {
    rewriter.replaceOpWithNewOp<TargetOp>(op, operands, op->getSuccessors(),
                                          op->getAttrs());
    return success();
  }
};

// Special lowering pattern for `ReturnOps`.  Unlike all other operations,
// `ReturnOp` interacts with the function signature and must have as many
// operands as the function has return values.  Because in LLVM IR, functions
// can only return 0 or 1 value, we pack multiple values into a structure type.
// Emit `UndefOp` followed by `InsertValueOp`s to create such structure if
// necessary before returning it
struct ReturnOpLowering : public ConvertOpToLLVMPattern<ReturnOp> {
  using ConvertOpToLLVMPattern<ReturnOp>::ConvertOpToLLVMPattern;

  LogicalResult
  matchAndRewrite(Operation *op, ArrayRef<Value> operands,
                  ConversionPatternRewriter &rewriter) const override {
    unsigned numArguments = op->getNumOperands();

    // If ReturnOp has 0 or 1 operand, create it and return immediately.
    if (numArguments == 0) {
      rewriter.replaceOpWithNewOp<LLVM::ReturnOp>(
          op, ArrayRef<Type>(), ArrayRef<Value>(), op->getAttrs());
      return success();
    }
    if (numArguments == 1) {
      rewriter.replaceOpWithNewOp<LLVM::ReturnOp>(
          op, ArrayRef<Type>(), operands.front(), op->getAttrs());
      return success();
    }

    // Otherwise, we need to pack the arguments into an LLVM struct type before
    // returning.
    auto packedType = typeConverter.packFunctionResults(
        llvm::to_vector<4>(op->getOperandTypes()));

    Value packed = rewriter.create<LLVM::UndefOp>(op->getLoc(), packedType);
    for (unsigned i = 0; i < numArguments; ++i) {
      packed = rewriter.create<LLVM::InsertValueOp>(
          op->getLoc(), packedType, packed, operands[i],
          rewriter.getI64ArrayAttr(i));
    }
    rewriter.replaceOpWithNewOp<LLVM::ReturnOp>(op, ArrayRef<Type>(), packed,
                                                op->getAttrs());
    return success();
  }
};

// FIXME: this should be tablegen'ed as well.
struct BranchOpLowering
    : public OneToOneLLVMTerminatorLowering<BranchOp, LLVM::BrOp> {
  using Super::Super;
};
struct CondBranchOpLowering
    : public OneToOneLLVMTerminatorLowering<CondBranchOp, LLVM::CondBrOp> {
  using Super::Super;
};

// The Splat operation is lowered to an insertelement + a shufflevector
// operation. Splat to only 1-d vector result types are lowered.
struct SplatOpLowering : public ConvertOpToLLVMPattern<SplatOp> {
  using ConvertOpToLLVMPattern<SplatOp>::ConvertOpToLLVMPattern;

  LogicalResult
  matchAndRewrite(Operation *op, ArrayRef<Value> operands,
                  ConversionPatternRewriter &rewriter) const override {
    auto splatOp = cast<SplatOp>(op);
    VectorType resultType = splatOp.getType().dyn_cast<VectorType>();
    if (!resultType || resultType.getRank() != 1)
      return failure();

    // First insert it into an undef vector so we can shuffle it.
    auto vectorType = typeConverter.convertType(splatOp.getType());
    Value undef = rewriter.create<LLVM::UndefOp>(op->getLoc(), vectorType);
    auto zero = rewriter.create<LLVM::ConstantOp>(
        op->getLoc(), typeConverter.convertType(rewriter.getIntegerType(32)),
        rewriter.getZeroAttr(rewriter.getIntegerType(32)));

    auto v = rewriter.create<LLVM::InsertElementOp>(
        op->getLoc(), vectorType, undef, splatOp.getOperand(), zero);

    int64_t width = splatOp.getType().cast<VectorType>().getDimSize(0);
    SmallVector<int32_t, 4> zeroValues(width, 0);

    // Shuffle the value across the desired number of elements.
    ArrayAttr zeroAttrs = rewriter.getI32ArrayAttr(zeroValues);
    rewriter.replaceOpWithNewOp<LLVM::ShuffleVectorOp>(op, v, undef, zeroAttrs);
    return success();
  }
};

// The Splat operation is lowered to an insertelement + a shufflevector
// operation. Splat to only 2+-d vector result types are lowered by the
// SplatNdOpLowering, the 1-d case is handled by SplatOpLowering.
struct SplatNdOpLowering : public ConvertOpToLLVMPattern<SplatOp> {
  using ConvertOpToLLVMPattern<SplatOp>::ConvertOpToLLVMPattern;

  LogicalResult
  matchAndRewrite(Operation *op, ArrayRef<Value> operands,
                  ConversionPatternRewriter &rewriter) const override {
    auto splatOp = cast<SplatOp>(op);
    OperandAdaptor<SplatOp> adaptor(operands);
    VectorType resultType = splatOp.getType().dyn_cast<VectorType>();
    if (!resultType || resultType.getRank() == 1)
      return failure();

    // First insert it into an undef vector so we can shuffle it.
    auto loc = op->getLoc();
    auto vectorTypeInfo = extractNDVectorTypeInfo(resultType, typeConverter);
    auto llvmArrayTy = vectorTypeInfo.llvmArrayTy;
    auto llvmVectorTy = vectorTypeInfo.llvmVectorTy;
    if (!llvmArrayTy || !llvmVectorTy)
      return failure();

    // Construct returned value.
    Value desc = rewriter.create<LLVM::UndefOp>(loc, llvmArrayTy);

    // Construct a 1-D vector with the splatted value that we insert in all the
    // places within the returned descriptor.
    Value vdesc = rewriter.create<LLVM::UndefOp>(loc, llvmVectorTy);
    auto zero = rewriter.create<LLVM::ConstantOp>(
        loc, typeConverter.convertType(rewriter.getIntegerType(32)),
        rewriter.getZeroAttr(rewriter.getIntegerType(32)));
    Value v = rewriter.create<LLVM::InsertElementOp>(loc, llvmVectorTy, vdesc,
                                                     adaptor.input(), zero);

    // Shuffle the value across the desired number of elements.
    int64_t width = resultType.getDimSize(resultType.getRank() - 1);
    SmallVector<int32_t, 4> zeroValues(width, 0);
    ArrayAttr zeroAttrs = rewriter.getI32ArrayAttr(zeroValues);
    v = rewriter.create<LLVM::ShuffleVectorOp>(loc, v, v, zeroAttrs);

    // Iterate of linear index, convert to coords space and insert splatted 1-D
    // vector in each position.
    nDVectorIterate(vectorTypeInfo, rewriter, [&](ArrayAttr position) {
      desc = rewriter.create<LLVM::InsertValueOp>(loc, llvmArrayTy, desc, v,
                                                  position);
    });
    rewriter.replaceOp(op, desc);
    return success();
  }
};

/// Conversion pattern that transforms a subview op into:
///   1. An `llvm.mlir.undef` operation to create a memref descriptor
///   2. Updates to the descriptor to introduce the data ptr, offset, size
///      and stride.
/// The subview op is replaced by the descriptor.
struct SubViewOpLowering : public ConvertOpToLLVMPattern<SubViewOp> {
  using ConvertOpToLLVMPattern<SubViewOp>::ConvertOpToLLVMPattern;

  LogicalResult
  matchAndRewrite(Operation *op, ArrayRef<Value> operands,
                  ConversionPatternRewriter &rewriter) const override {
    auto loc = op->getLoc();
    auto viewOp = cast<SubViewOp>(op);
    // TODO(b/144779634, ravishankarm) : After Tblgen is adapted to support
    // having multiple variadic operands where each operand can have different
    // number of entries, clean all of this up.
    SmallVector<Value, 2> dynamicOffsets(
        std::next(operands.begin()),
        std::next(operands.begin(), 1 + viewOp.getNumOffsets()));
    SmallVector<Value, 2> dynamicSizes(
        std::next(operands.begin(), 1 + viewOp.getNumOffsets()),
        std::next(operands.begin(),
                  1 + viewOp.getNumOffsets() + viewOp.getNumSizes()));
    SmallVector<Value, 2> dynamicStrides(
        std::next(operands.begin(),
                  1 + viewOp.getNumOffsets() + viewOp.getNumSizes()),
        operands.end());

    auto sourceMemRefType = viewOp.source().getType().cast<MemRefType>();
    auto sourceElementTy =
        typeConverter.convertType(sourceMemRefType.getElementType())
            .dyn_cast_or_null<LLVM::LLVMType>();

    auto viewMemRefType = viewOp.getType();
    auto targetElementTy =
        typeConverter.convertType(viewMemRefType.getElementType())
            .dyn_cast<LLVM::LLVMType>();
    auto targetDescTy = typeConverter.convertType(viewMemRefType)
                            .dyn_cast_or_null<LLVM::LLVMType>();
    if (!sourceElementTy || !targetDescTy)
      return failure();

    // Currently, only rank > 0 and full or no operands are supported. Fail to
    // convert otherwise.
    unsigned rank = sourceMemRefType.getRank();
    if (viewMemRefType.getRank() == 0 ||
        (!dynamicOffsets.empty() && rank != dynamicOffsets.size()) ||
        (!dynamicSizes.empty() && rank != dynamicSizes.size()) ||
        (!dynamicStrides.empty() && rank != dynamicStrides.size()))
      return failure();

    int64_t offset;
    SmallVector<int64_t, 4> strides;
    auto successStrides = getStridesAndOffset(viewMemRefType, strides, offset);
    if (failed(successStrides))
      return failure();

    // Fail to convert if neither a dynamic nor static offset is available.
    if (dynamicOffsets.empty() &&
        offset == MemRefType::getDynamicStrideOrOffset())
      return failure();

    // Create the descriptor.
    if (!operands.front().getType().isa<LLVM::LLVMType>())
      return failure();
    MemRefDescriptor sourceMemRef(operands.front());
    auto targetMemRef = MemRefDescriptor::undef(rewriter, loc, targetDescTy);

    // Copy the buffer pointer from the old descriptor to the new one.
    Value extracted = sourceMemRef.allocatedPtr(rewriter, loc);
    Value bitcastPtr = rewriter.create<LLVM::BitcastOp>(
        loc, targetElementTy.getPointerTo(), extracted);
    targetMemRef.setAllocatedPtr(rewriter, loc, bitcastPtr);

    extracted = sourceMemRef.alignedPtr(rewriter, loc);
    bitcastPtr = rewriter.create<LLVM::BitcastOp>(
        loc, targetElementTy.getPointerTo(), extracted);
    targetMemRef.setAlignedPtr(rewriter, loc, bitcastPtr);

    // Extract strides needed to compute offset.
    SmallVector<Value, 4> strideValues;
    strideValues.reserve(viewMemRefType.getRank());
    for (int i = 0, e = viewMemRefType.getRank(); i < e; ++i)
      strideValues.push_back(sourceMemRef.stride(rewriter, loc, i));

    // Fill in missing dynamic sizes.
    auto llvmIndexType = typeConverter.convertType(rewriter.getIndexType());
    if (dynamicSizes.empty()) {
      dynamicSizes.reserve(viewMemRefType.getRank());
      auto shape = viewMemRefType.getShape();
      for (auto extent : shape) {
        dynamicSizes.push_back(rewriter.create<LLVM::ConstantOp>(
            loc, llvmIndexType, rewriter.getI64IntegerAttr(extent)));
      }
    }

    // Offset.
    if (dynamicOffsets.empty()) {
      targetMemRef.setConstantOffset(rewriter, loc, offset);
    } else {
      Value baseOffset = sourceMemRef.offset(rewriter, loc);
      for (int i = 0, e = viewMemRefType.getRank(); i < e; ++i) {
        Value min = dynamicOffsets[i];
        baseOffset = rewriter.create<LLVM::AddOp>(
            loc, baseOffset,
            rewriter.create<LLVM::MulOp>(loc, min, strideValues[i]));
      }
      targetMemRef.setOffset(rewriter, loc, baseOffset);
    }

    // Update sizes and strides.
    for (int i = viewMemRefType.getRank() - 1; i >= 0; --i) {
      targetMemRef.setSize(rewriter, loc, i, dynamicSizes[i]);
      Value newStride;
      if (dynamicStrides.empty())
        newStride = rewriter.create<LLVM::ConstantOp>(
            loc, llvmIndexType, rewriter.getI64IntegerAttr(strides[i]));
      else
        newStride = rewriter.create<LLVM::MulOp>(loc, dynamicStrides[i],
                                                 strideValues[i]);
      targetMemRef.setStride(rewriter, loc, i, newStride);
    }

    rewriter.replaceOp(op, {targetMemRef});
    return success();
  }
};

/// Conversion pattern that transforms an op into:
///   1. An `llvm.mlir.undef` operation to create a memref descriptor
///   2. Updates to the descriptor to introduce the data ptr, offset, size
///      and stride.
/// The view op is replaced by the descriptor.
struct ViewOpLowering : public ConvertOpToLLVMPattern<ViewOp> {
  using ConvertOpToLLVMPattern<ViewOp>::ConvertOpToLLVMPattern;

  // Build and return the value for the idx^th shape dimension, either by
  // returning the constant shape dimension or counting the proper dynamic size.
  Value getSize(ConversionPatternRewriter &rewriter, Location loc,
                ArrayRef<int64_t> shape, ArrayRef<Value> dynamicSizes,
                unsigned idx) const {
    assert(idx < shape.size());
    if (!ShapedType::isDynamic(shape[idx]))
      return createIndexConstant(rewriter, loc, shape[idx]);
    // Count the number of dynamic dims in range [0, idx]
    unsigned nDynamic = llvm::count_if(shape.take_front(idx), [](int64_t v) {
      return ShapedType::isDynamic(v);
    });
    return dynamicSizes[nDynamic];
  }

  // Build and return the idx^th stride, either by returning the constant stride
  // or by computing the dynamic stride from the current `runningStride` and
  // `nextSize`. The caller should keep a running stride and update it with the
  // result returned by this function.
  Value getStride(ConversionPatternRewriter &rewriter, Location loc,
                  ArrayRef<int64_t> strides, Value nextSize,
                  Value runningStride, unsigned idx) const {
    assert(idx < strides.size());
    if (strides[idx] != MemRefType::getDynamicStrideOrOffset())
      return createIndexConstant(rewriter, loc, strides[idx]);
    if (nextSize)
      return runningStride
                 ? rewriter.create<LLVM::MulOp>(loc, runningStride, nextSize)
                 : nextSize;
    assert(!runningStride);
    return createIndexConstant(rewriter, loc, 1);
  }

  LogicalResult
  matchAndRewrite(Operation *op, ArrayRef<Value> operands,
                  ConversionPatternRewriter &rewriter) const override {
    auto loc = op->getLoc();
    auto viewOp = cast<ViewOp>(op);
    ViewOpOperandAdaptor adaptor(operands);

    auto viewMemRefType = viewOp.getType();
    auto targetElementTy =
        typeConverter.convertType(viewMemRefType.getElementType())
            .dyn_cast<LLVM::LLVMType>();
    auto targetDescTy =
        typeConverter.convertType(viewMemRefType).dyn_cast<LLVM::LLVMType>();
    if (!targetDescTy)
      return op->emitWarning("Target descriptor type not converted to LLVM"),
             failure();

    int64_t offset;
    SmallVector<int64_t, 4> strides;
    auto successStrides = getStridesAndOffset(viewMemRefType, strides, offset);
    if (failed(successStrides))
      return op->emitWarning("cannot cast to non-strided shape"), failure();

    // Create the descriptor.
    MemRefDescriptor sourceMemRef(adaptor.source());
    auto targetMemRef = MemRefDescriptor::undef(rewriter, loc, targetDescTy);

    // Field 1: Copy the allocated pointer, used for malloc/free.
    Value extracted = sourceMemRef.allocatedPtr(rewriter, loc);
    Value bitcastPtr = rewriter.create<LLVM::BitcastOp>(
        loc, targetElementTy.getPointerTo(), extracted);
    targetMemRef.setAllocatedPtr(rewriter, loc, bitcastPtr);

    // Field 2: Copy the actual aligned pointer to payload.
    extracted = sourceMemRef.alignedPtr(rewriter, loc);
    bitcastPtr = rewriter.create<LLVM::BitcastOp>(
        loc, targetElementTy.getPointerTo(), extracted);
    targetMemRef.setAlignedPtr(rewriter, loc, bitcastPtr);

    // Field 3: Copy the offset in aligned pointer.
    unsigned numDynamicSizes = llvm::size(viewOp.getDynamicSizes());
    (void)numDynamicSizes;
    bool hasDynamicOffset = offset == MemRefType::getDynamicStrideOrOffset();
    auto sizeAndOffsetOperands = adaptor.operands();
    assert(llvm::size(sizeAndOffsetOperands) ==
           numDynamicSizes + (hasDynamicOffset ? 1 : 0));
    Value baseOffset = !hasDynamicOffset
                           ? createIndexConstant(rewriter, loc, offset)
                           // TODO(ntv): better adaptor.
                           : sizeAndOffsetOperands.front();
    targetMemRef.setOffset(rewriter, loc, baseOffset);

    // Early exit for 0-D corner case.
    if (viewMemRefType.getRank() == 0)
      return rewriter.replaceOp(op, {targetMemRef}), success();

    // Fields 4 and 5: Update sizes and strides.
    if (strides.back() != 1)
      return op->emitWarning("cannot cast to non-contiguous shape"), failure();
    Value stride = nullptr, nextSize = nullptr;
    // Drop the dynamic stride from the operand list, if present.
    ArrayRef<Value> sizeOperands(sizeAndOffsetOperands);
    if (hasDynamicOffset)
      sizeOperands = sizeOperands.drop_front();
    for (int i = viewMemRefType.getRank() - 1; i >= 0; --i) {
      // Update size.
      Value size =
          getSize(rewriter, loc, viewMemRefType.getShape(), sizeOperands, i);
      targetMemRef.setSize(rewriter, loc, i, size);
      // Update stride.
      stride = getStride(rewriter, loc, strides, nextSize, stride, i);
      targetMemRef.setStride(rewriter, loc, i, stride);
      nextSize = size;
    }

    rewriter.replaceOp(op, {targetMemRef});
    return success();
  }
};

struct AssumeAlignmentOpLowering
    : public ConvertOpToLLVMPattern<AssumeAlignmentOp> {
  using ConvertOpToLLVMPattern<AssumeAlignmentOp>::ConvertOpToLLVMPattern;

  LogicalResult
  matchAndRewrite(Operation *op, ArrayRef<Value> operands,
                  ConversionPatternRewriter &rewriter) const override {
    OperandAdaptor<AssumeAlignmentOp> transformed(operands);
    Value memref = transformed.memref();
    unsigned alignment = cast<AssumeAlignmentOp>(op).alignment().getZExtValue();

    MemRefDescriptor memRefDescriptor(memref);
    Value ptr = memRefDescriptor.alignedPtr(rewriter, memref.getLoc());

    // Emit llvm.assume(memref.alignedPtr & (alignment - 1) == 0). Notice that
    // the asserted memref.alignedPtr isn't used anywhere else, as the real
    // users like load/store/views always re-extract memref.alignedPtr as they
    // get lowered.
    //
    // This relies on LLVM's CSE optimization (potentially after SROA), since
    // after CSE all memref.alignedPtr instances get de-duplicated into the same
    // pointer SSA value.
    Value zero =
        createIndexAttrConstant(rewriter, op->getLoc(), getIndexType(), 0);
    Value mask = createIndexAttrConstant(rewriter, op->getLoc(), getIndexType(),
                                         alignment - 1);
    Value ptrValue =
        rewriter.create<LLVM::PtrToIntOp>(op->getLoc(), getIndexType(), ptr);
    rewriter.create<LLVM::AssumeOp>(
        op->getLoc(),
        rewriter.create<LLVM::ICmpOp>(
            op->getLoc(), LLVM::ICmpPredicate::eq,
            rewriter.create<LLVM::AndOp>(op->getLoc(), ptrValue, mask), zero));

    rewriter.eraseOp(op);
    return success();
  }
};

} // namespace

/// Try to match the kind of a std.atomic_rmw to determine whether to use a
/// lowering to llvm.atomicrmw or fallback to llvm.cmpxchg.
static Optional<LLVM::AtomicBinOp> matchSimpleAtomicOp(AtomicRMWOp atomicOp) {
  switch (atomicOp.kind()) {
  case AtomicRMWKind::addf:
    return LLVM::AtomicBinOp::fadd;
  case AtomicRMWKind::addi:
    return LLVM::AtomicBinOp::add;
  case AtomicRMWKind::assign:
    return LLVM::AtomicBinOp::xchg;
  case AtomicRMWKind::maxs:
    return LLVM::AtomicBinOp::max;
  case AtomicRMWKind::maxu:
    return LLVM::AtomicBinOp::umax;
  case AtomicRMWKind::mins:
    return LLVM::AtomicBinOp::min;
  case AtomicRMWKind::minu:
    return LLVM::AtomicBinOp::umin;
  default:
    return llvm::None;
  }
  llvm_unreachable("Invalid AtomicRMWKind");
}

namespace {

struct AtomicRMWOpLowering : public LoadStoreOpLowering<AtomicRMWOp> {
  using Base::Base;

  LogicalResult
  matchAndRewrite(Operation *op, ArrayRef<Value> operands,
                  ConversionPatternRewriter &rewriter) const override {
    auto atomicOp = cast<AtomicRMWOp>(op);
    auto maybeKind = matchSimpleAtomicOp(atomicOp);
    if (!maybeKind)
      return failure();
    OperandAdaptor<AtomicRMWOp> adaptor(operands);
    auto resultType = adaptor.value().getType();
    auto memRefType = atomicOp.getMemRefType();
    auto dataPtr = getDataPtr(op->getLoc(), memRefType, adaptor.memref(),
                              adaptor.indices(), rewriter, getModule());
    rewriter.replaceOpWithNewOp<LLVM::AtomicRMWOp>(
        op, resultType, *maybeKind, dataPtr, adaptor.value(),
        LLVM::AtomicOrdering::acq_rel);
    return success();
  }
};

/// Wrap a llvm.cmpxchg operation in a while loop so that the operation can be
/// retried until it succeeds in atomically storing a new value into memory.
///
///      +---------------------------------+
///      |   <code before the AtomicRMWOp> |
///      |   <compute initial %loaded>     |
///      |   br loop(%loaded)              |
///      +---------------------------------+
///             |
///  -------|   |
///  |      v   v
///  |   +--------------------------------+
///  |   | loop(%loaded):                 |
///  |   |   <body contents>              |
///  |   |   %pair = cmpxchg              |
///  |   |   %ok = %pair[0]               |
///  |   |   %new = %pair[1]              |
///  |   |   cond_br %ok, end, loop(%new) |
///  |   +--------------------------------+
///  |          |        |
///  |-----------        |
///                      v
///      +--------------------------------+
///      | end:                           |
///      |   <code after the AtomicRMWOp> |
///      +--------------------------------+
///
struct AtomicCmpXchgOpLowering : public LoadStoreOpLowering<AtomicRMWOp> {
  using Base::Base;

  LogicalResult
  matchAndRewrite(Operation *op, ArrayRef<Value> operands,
                  ConversionPatternRewriter &rewriter) const override {
    auto atomicOp = cast<AtomicRMWOp>(op);
    auto maybeKind = matchSimpleAtomicOp(atomicOp);
    if (maybeKind)
      return failure();

    LLVM::FCmpPredicate predicate;
    switch (atomicOp.kind()) {
    case AtomicRMWKind::maxf:
      predicate = LLVM::FCmpPredicate::ogt;
      break;
    case AtomicRMWKind::minf:
      predicate = LLVM::FCmpPredicate::olt;
      break;
    default:
      return failure();
    }

    OperandAdaptor<AtomicRMWOp> adaptor(operands);
    auto loc = op->getLoc();
    auto valueType = adaptor.value().getType().cast<LLVM::LLVMType>();

    // Split the block into initial, loop, and ending parts.
    auto *initBlock = rewriter.getInsertionBlock();
    auto initPosition = rewriter.getInsertionPoint();
    auto *loopBlock = rewriter.splitBlock(initBlock, initPosition);
    auto loopArgument = loopBlock->addArgument(valueType);
    auto loopPosition = rewriter.getInsertionPoint();
    auto *endBlock = rewriter.splitBlock(loopBlock, loopPosition);

    // Compute the loaded value and branch to the loop block.
    rewriter.setInsertionPointToEnd(initBlock);
    auto memRefType = atomicOp.getMemRefType();
    auto dataPtr = getDataPtr(loc, memRefType, adaptor.memref(),
                              adaptor.indices(), rewriter, getModule());
    Value init = rewriter.create<LLVM::LoadOp>(loc, dataPtr);
    rewriter.create<LLVM::BrOp>(loc, init, loopBlock);

    // Prepare the body of the loop block.
    rewriter.setInsertionPointToStart(loopBlock);
    auto predicateI64 =
        rewriter.getI64IntegerAttr(static_cast<int64_t>(predicate));
    auto boolType = LLVM::LLVMType::getInt1Ty(&getDialect());
    auto lhs = loopArgument;
    auto rhs = adaptor.value();
    auto cmp =
        rewriter.create<LLVM::FCmpOp>(loc, boolType, predicateI64, lhs, rhs);
    auto select = rewriter.create<LLVM::SelectOp>(loc, cmp, lhs, rhs);

    // Prepare the epilog of the loop block.
    rewriter.setInsertionPointToEnd(loopBlock);
    // Append the cmpxchg op to the end of the loop block.
    auto successOrdering = LLVM::AtomicOrdering::acq_rel;
    auto failureOrdering = LLVM::AtomicOrdering::monotonic;
    auto pairType = LLVM::LLVMType::getStructTy(valueType, boolType);
    auto cmpxchg = rewriter.create<LLVM::AtomicCmpXchgOp>(
        loc, pairType, dataPtr, loopArgument, select, successOrdering,
        failureOrdering);
    // Extract the %new_loaded and %ok values from the pair.
    Value newLoaded = rewriter.create<LLVM::ExtractValueOp>(
        loc, valueType, cmpxchg, rewriter.getI64ArrayAttr({0}));
    Value ok = rewriter.create<LLVM::ExtractValueOp>(
        loc, boolType, cmpxchg, rewriter.getI64ArrayAttr({1}));

    // Conditionally branch to the end or back to the loop depending on %ok.
    rewriter.create<LLVM::CondBrOp>(loc, ok, endBlock, ArrayRef<Value>(),
                                    loopBlock, newLoaded);

    // The 'result' of the atomic_rmw op is the newly loaded value.
    rewriter.replaceOp(op, {newLoaded});

    return success();
  }
};

} // namespace

/// Collect a set of patterns to convert from the Standard dialect to LLVM.
void mlir::populateStdToLLVMNonMemoryConversionPatterns(
    LLVMTypeConverter &converter, OwningRewritePatternList &patterns) {
  // FIXME: this should be tablegen'ed
  // clang-format off
  patterns.insert<
      AbsFOpLowering,
      AddFOpLowering,
      AddIOpLowering,
      AllocaOpLowering,
      AndOpLowering,
      AtomicCmpXchgOpLowering,
      AtomicRMWOpLowering,
      BranchOpLowering,
      CallIndirectOpLowering,
      CallOpLowering,
      CeilFOpLowering,
      CmpFOpLowering,
      CmpIOpLowering,
      CondBranchOpLowering,
      CopySignOpLowering,
      CosOpLowering,
      ConstLLVMOpLowering,
      DialectCastOpLowering,
      DivFOpLowering,
      ExpOpLowering,
      Exp2OpLowering,
      LogOpLowering,
      Log10OpLowering,
      Log2OpLowering,
      FPExtLowering,
      FPTruncLowering,
      IndexCastOpLowering,
      MulFOpLowering,
      MulIOpLowering,
      NegFOpLowering,
      OrOpLowering,
      PrefetchOpLowering,
      RemFOpLowering,
      ReturnOpLowering,
      RsqrtOpLowering,
      SIToFPLowering,
      SelectOpLowering,
      ShiftLeftOpLowering,
      SignExtendIOpLowering,
      SignedDivIOpLowering,
      SignedRemIOpLowering,
      SignedShiftRightOpLowering,
      SplatOpLowering,
      SplatNdOpLowering,
      SqrtOpLowering,
      SubFOpLowering,
      SubIOpLowering,
      TruncateIOpLowering,
      UnsignedDivIOpLowering,
      UnsignedRemIOpLowering,
      UnsignedShiftRightOpLowering,
      XOrOpLowering,
      ZeroExtendIOpLowering>(converter);
  // clang-format on
}

void mlir::populateStdToLLVMMemoryConversionPatterns(
    LLVMTypeConverter &converter, OwningRewritePatternList &patterns,
    bool useAlignedAlloc) {
  // clang-format off
  patterns.insert<
      AssumeAlignmentOpLowering,
      DeallocOpLowering,
      DimOpLowering,
      LoadOpLowering,
      MemRefCastOpLowering,
      MemRefShapeCastOpLowering,
      StoreOpLowering,
      SubViewOpLowering,
      ViewOpLowering>(converter);
  patterns.insert<
      AllocOpLowering
      >(converter, useAlignedAlloc);
  // clang-format on
}

void mlir::populateStdToLLVMDefaultFuncOpConversionPattern(
    LLVMTypeConverter &converter, OwningRewritePatternList &patterns,
    bool emitCWrappers) {
  patterns.insert<FuncOpConversion>(converter, emitCWrappers);
}

void mlir::populateStdToLLVMConversionPatterns(
    LLVMTypeConverter &converter, OwningRewritePatternList &patterns,
    bool emitCWrappers, bool useAlignedAlloc) {
  populateStdToLLVMDefaultFuncOpConversionPattern(converter, patterns,
                                                  emitCWrappers);
  populateStdToLLVMNonMemoryConversionPatterns(converter, patterns);
  populateStdToLLVMMemoryConversionPatterns(converter, patterns,
                                            useAlignedAlloc);
}

static void populateStdToLLVMBarePtrFuncOpConversionPattern(
    LLVMTypeConverter &converter, OwningRewritePatternList &patterns) {
  patterns.insert<BarePtrFuncOpConversion>(converter);
}

void mlir::populateStdToLLVMBarePtrConversionPatterns(
    LLVMTypeConverter &converter, OwningRewritePatternList &patterns,
    bool useAlignedAlloc) {
  populateStdToLLVMBarePtrFuncOpConversionPattern(converter, patterns);
  populateStdToLLVMNonMemoryConversionPatterns(converter, patterns);
  populateStdToLLVMMemoryConversionPatterns(converter, patterns,
                                            useAlignedAlloc);
}

// Create an LLVM IR structure type if there is more than one result.
Type LLVMTypeConverter::packFunctionResults(ArrayRef<Type> types) {
  assert(!types.empty() && "expected non-empty list of type");

  if (types.size() == 1)
    return convertType(types.front());

  SmallVector<LLVM::LLVMType, 8> resultTypes;
  resultTypes.reserve(types.size());
  for (auto t : types) {
    auto converted = convertType(t).dyn_cast<LLVM::LLVMType>();
    if (!converted)
      return {};
    resultTypes.push_back(converted);
  }

  return LLVM::LLVMType::getStructTy(llvmDialect, resultTypes);
}

Value LLVMTypeConverter::promoteOneMemRefDescriptor(Location loc, Value operand,
                                                    OpBuilder &builder) {
  auto *context = builder.getContext();
  auto int64Ty = LLVM::LLVMType::getInt64Ty(getDialect());
  auto indexType = IndexType::get(context);
  // Alloca with proper alignment. We do not expect optimizations of this
  // alloca op and so we omit allocating at the entry block.
  auto ptrType = operand.getType().cast<LLVM::LLVMType>().getPointerTo();
  Value one = builder.create<LLVM::ConstantOp>(loc, int64Ty,
                                               IntegerAttr::get(indexType, 1));
  Value allocated =
      builder.create<LLVM::AllocaOp>(loc, ptrType, one, /*alignment=*/0);
  // Store into the alloca'ed descriptor.
  builder.create<LLVM::StoreOp>(loc, operand, allocated);
  return allocated;
}

SmallVector<Value, 4>
LLVMTypeConverter::promoteMemRefDescriptors(Location loc, ValueRange opOperands,
                                            ValueRange operands,
                                            OpBuilder &builder) {
  SmallVector<Value, 4> promotedOperands;
  promotedOperands.reserve(operands.size());
  for (auto it : llvm::zip(opOperands, operands)) {
    auto operand = std::get<0>(it);
    auto llvmOperand = std::get<1>(it);

    if (operand.getType().isa<UnrankedMemRefType>()) {
      UnrankedMemRefDescriptor::unpack(builder, loc, llvmOperand,
                                       promotedOperands);
      continue;
    }
    if (auto memrefType = operand.getType().dyn_cast<MemRefType>()) {
      MemRefDescriptor::unpack(builder, loc, llvmOperand,
                               operand.getType().cast<MemRefType>(),
                               promotedOperands);
      continue;
    }

    promotedOperands.push_back(operand);
  }
  return promotedOperands;
}

namespace {
/// A pass converting MLIR operations into the LLVM IR dialect.
struct LLVMLoweringPass : public ConvertStandardToLLVMBase<LLVMLoweringPass> {
  LLVMLoweringPass() = default;
  LLVMLoweringPass(bool useBarePtrCallConv, bool emitCWrappers,
                   unsigned indexBitwidth, bool useAlignedAlloc) {
    this->useBarePtrCallConv = useBarePtrCallConv;
    this->emitCWrappers = emitCWrappers;
    this->indexBitwidth = indexBitwidth;
    this->useAlignedAlloc = useAlignedAlloc;
  }

  /// Run the dialect converter on the module.
  void runOnOperation() override {
    if (useBarePtrCallConv && emitCWrappers) {
      getOperation().emitError()
          << "incompatible conversion options: bare-pointer calling convention "
             "and C wrapper emission";
      signalPassFailure();
      return;
    }

    ModuleOp m = getOperation();

    LLVMTypeConverterCustomization customs;
    customs.funcArgConverter = useBarePtrCallConv ? barePtrFuncArgTypeConverter
                                                  : structFuncArgTypeConverter;
    customs.indexBitwidth = indexBitwidth;
    LLVMTypeConverter typeConverter(&getContext(), customs);

    OwningRewritePatternList patterns;
    if (useBarePtrCallConv)
      populateStdToLLVMBarePtrConversionPatterns(typeConverter, patterns,
                                                 useAlignedAlloc);
    else
      populateStdToLLVMConversionPatterns(typeConverter, patterns,
                                          emitCWrappers, useAlignedAlloc);

    LLVMConversionTarget target(getContext());
    if (failed(applyPartialConversion(m, target, patterns, &typeConverter)))
      signalPassFailure();
  }
<<<<<<< HEAD

  Option<bool> useAlloca{
      *this, "use-alloca",
      llvm::cl::desc("Replace emission of malloc/free by alloca"),
      llvm::cl::init(false)};

  /// Convert memrefs to bare pointers in function signatures.
  Option<bool> useBarePtrCallConv{
      *this, "use-bare-ptr-memref-call-conv",
      llvm::cl::desc("Replace FuncOp's MemRef arguments with "
                     "bare pointers to the MemRef element types"),
      llvm::cl::init(false)};

  /// Emit wrappers for C-compatible pointer-to-struct memref descriptors.
  Option<bool> emitCWrappers{
      *this, "emit-c-wrappers",
      llvm::cl::desc("Emit C-compatible wrapper functions"),
      llvm::cl::init(false)};
=======
>>>>>>> 0a55d3f5
};
} // end namespace

mlir::LLVMConversionTarget::LLVMConversionTarget(MLIRContext &ctx)
    : ConversionTarget(ctx) {
  this->addLegalDialect<LLVM::LLVMDialect>();
  this->addIllegalOp<LLVM::DialectCastOp>();
  this->addIllegalOp<TanhOp>();
}

std::unique_ptr<OperationPass<ModuleOp>>
mlir::createLowerToLLVMPass(const LowerToLLVMOptions &options) {
  return std::make_unique<LLVMLoweringPass>(
      options.useBarePtrCallConv, options.emitCWrappers, options.indexBitwidth,
      options.useAlignedAlloc);
}<|MERGE_RESOLUTION|>--- conflicted
+++ resolved
@@ -1649,155 +1649,6 @@
   uint64_t kMinAlignedAllocAlignment = 16UL;
 };
 
-<<<<<<< HEAD
-// An `alloca` is converted into a definition of a memref descriptor value and
-// an llvm.alloca to allocate the underlying data buffer.  The memref
-// descriptor is of the LLVM structure type where the first element is a pointer
-// to the (typed) data buffer, and the remaining elements serve to store
-// dynamic sizes of the memref using LLVM-converted `index` type.
-struct AllocaOpLowering : public LLVMLegalizationPattern<AllocaOp> {
-  using LLVMLegalizationPattern<AllocaOp>::LLVMLegalizationPattern;
-
-  LogicalResult match(Operation *op) const override {
-    MemRefType type = cast<AllocaOp>(op).getType();
-    if (isSupportedMemRefType(type))
-      return success();
-
-    int64_t offset;
-    SmallVector<int64_t, 4> strides;
-    auto successStrides = getStridesAndOffset(type, strides, offset);
-    if (failed(successStrides))
-      return failure();
-
-    // Dynamic strides are ok if they can be deduced from dynamic sizes (which
-    // is guaranteed when succeeded(successStrides)). Dynamic offset however can
-    // never be alloc'ed.
-    if (offset == MemRefType::getDynamicStrideOrOffset())
-      return failure();
-
-    return success();
-  }
-
-  void rewrite(Operation *op, ArrayRef<Value> operands,
-               ConversionPatternRewriter &rewriter) const override {
-    auto allocaOp = cast<AllocaOp>(op);
-    auto loc = op->getLoc();
-    MemRefType type = allocaOp.getType();
-
-    // Get actual sizes of the memref as values: static sizes are constant
-    // values and dynamic sizes are passed to 'alloc' as operands.  In case of
-    // zero-dimensional memref, assume a scalar (size 1).
-    SmallVector<Value, 4> sizes;
-    sizes.reserve(type.getRank());
-    unsigned i = 0;
-    for (int64_t s : type.getShape())
-      sizes.push_back(s == -1 ? operands[i++]
-                              : createIndexConstant(rewriter, loc, s));
-    if (sizes.empty())
-      sizes.push_back(createIndexConstant(rewriter, loc, 1));
-
-    // Compute the total number of memref elements.
-    Value cumulativeSize = sizes.front();
-    for (unsigned i = 1, e = sizes.size(); i < e; ++i)
-      cumulativeSize = rewriter.create<LLVM::MulOp>(
-          loc, getIndexType(), ArrayRef<Value>{cumulativeSize, sizes[i]});
-
-    // Compute the size of an individual element. This emits the MLIR equivalent
-    // of the following sizeof(...) implementation in LLVM IR:
-    //   %0 = getelementptr %elementType* null, %indexType 1
-    //   %1 = ptrtoint %elementType* %0 to %indexType
-    // which is a common pattern of getting the size of a type in bytes.
-    auto elementType = type.getElementType();
-    auto convertedPtrType = typeConverter.convertType(elementType)
-                                .cast<LLVM::LLVMType>()
-                                .getPointerTo();
-    auto nullPtr = rewriter.create<LLVM::NullOp>(loc, convertedPtrType);
-    auto one = createIndexConstant(rewriter, loc, 1);
-    auto gep = rewriter.create<LLVM::GEPOp>(loc, convertedPtrType,
-                                            ArrayRef<Value>{nullPtr, one});
-    auto elementSize =
-        rewriter.create<LLVM::PtrToIntOp>(loc, getIndexType(), gep);
-    cumulativeSize = rewriter.create<LLVM::MulOp>(
-        loc, getIndexType(), ArrayRef<Value>{cumulativeSize, elementSize});
-
-    Optional<int> alignment;
-    if (auto attr = allocaOp.alignment()) {
-      alignment = attr.getValue().getSExtValue();
-    }
-
-    // Allocate the underlying buffer and store a pointer to it in the MemRef
-    // descriptor.
-    auto structElementType = typeConverter.convertType(elementType);
-    auto elementPtrType = structElementType.cast<LLVM::LLVMType>().getPointerTo(
-        type.getMemorySpace());
-    Value allocated = rewriter.create<LLVM::AllocaOp>(
-        loc, elementPtrType, cumulativeSize,
-        alignment.hasValue() ? alignment.getValue() : 0);
-
-    int64_t offset;
-    SmallVector<int64_t, 4> strides;
-    auto successStrides = getStridesAndOffset(type, strides, offset);
-    assert(succeeded(successStrides) && "unexpected non-strided memref");
-    (void)successStrides;
-    assert(offset != MemRefType::getDynamicStrideOrOffset() &&
-           "unexpected dynamic offset");
-
-    // 0-D memref corner case: they have size 1 ...
-    assert(((type.getRank() == 0 && strides.empty() && sizes.size() == 1) ||
-            (strides.size() == sizes.size())) &&
-           "unexpected number of strides");
-
-    // Create the MemRef descriptor.
-    auto structType = typeConverter.convertType(type);
-    auto memRefDescriptor = MemRefDescriptor::undef(rewriter, loc, structType);
-
-    // Field 1: Allocated pointer, used for malloc/free.
-    memRefDescriptor.setAllocatedPtr(rewriter, loc, allocated);
-
-    // Field 2: The aligned pointer is the same as the allocated one here.
-    memRefDescriptor.setAlignedPtr(rewriter, loc, allocated);
-
-    // Field 3: Offset in aligned pointer.
-    memRefDescriptor.setOffset(rewriter, loc,
-                               createIndexConstant(rewriter, loc, offset));
-
-    if (type.getRank() == 0)
-      // No size/stride descriptor in memref, return the descriptor value.
-      return rewriter.replaceOp(op, {memRefDescriptor});
-
-    // Store all sizes in the descriptor. Only dynamic sizes are passed in as
-    // operands to AllocOp.
-    Value runningStride = nullptr;
-    // Iterate strides in reverse order, compute runningStride and strideValues.
-    auto nStrides = strides.size();
-    SmallVector<Value, 4> strideValues(nStrides, nullptr);
-    for (auto indexedStride : llvm::enumerate(llvm::reverse(strides))) {
-      int64_t index = nStrides - 1 - indexedStride.index();
-      if (strides[index] == MemRefType::getDynamicStrideOrOffset())
-        // Identity layout map is enforced in the match function, so we compute:
-        //   `runningStride *= sizes[index]`
-        runningStride = runningStride
-                            ? rewriter.create<LLVM::MulOp>(
-                                  op->getLoc(), runningStride, sizes[index])
-                            : createIndexConstant(rewriter, op->getLoc(), 1);
-      else
-        runningStride =
-            createIndexConstant(rewriter, op->getLoc(), strides[index]);
-      strideValues[index] = runningStride;
-    }
-    // Fill size and stride descriptors in memref.
-    for (auto indexedSize : llvm::enumerate(sizes)) {
-      int64_t index = indexedSize.index();
-      memRefDescriptor.setSize(rewriter, loc, index, indexedSize.value());
-      memRefDescriptor.setStride(rewriter, loc, index, strideValues[index]);
-    }
-
-    // Return the final value of the descriptor.
-    rewriter.replaceOp(op, {memRefDescriptor});
-  }
-};
-
-=======
 struct AllocOpLowering : public AllocLikeOpLowering<AllocOp> {
   explicit AllocOpLowering(LLVMTypeConverter &converter,
                            bool useAlignedAlloc = false)
@@ -1806,7 +1657,6 @@
 
 using AllocaOpLowering = AllocLikeOpLowering<AllocaOp>;
 
->>>>>>> 0a55d3f5
 // A CallOp automatically promotes MemRefType to a sequence of alloca/store and
 // passes the pointer to the MemRef across function boundaries.
 template <typename CallOpType>
@@ -2065,8 +1915,11 @@
 };
 
 struct MemRefShapeCastOpLowering
-    : public LLVMLegalizationPattern<MemRefShapeCastOp> {
-  using LLVMLegalizationPattern<MemRefShapeCastOp>::LLVMLegalizationPattern;
+    : public ConvertOpToLLVMPattern<MemRefShapeCastOp> {
+  using ConvertOpToLLVMPattern<MemRefShapeCastOp>::ConvertOpToLLVMPattern;
+
+  explicit MemRefShapeCastOpLowering(LLVMTypeConverter &converter)
+      : ConvertOpToLLVMPattern<MemRefShapeCastOp>(converter) {}
 
   LogicalResult match(Operation *op) const override {
     auto memRefShapeCastOp = cast<MemRefShapeCastOp>(op);
@@ -2087,29 +1940,32 @@
     auto targetType = memRefShapeCastOp.getType();
     auto sourceType =
         memRefShapeCastOp.getOperand().getType().cast<MemRefType>();
+    (void)sourceType;
+    assert(sourceType.hasStaticShape() && "static source type supported");
+    assert(targetType.hasStaticShape() && "static target type supported");
 
     MemRefDescriptor srcMemRefDesc(transformed.source());
 
     auto targetStructType =
         typeConverter.convertType(memRefShapeCastOp.getType());
     Value memRefDescriptor = rewriter.create<LLVM::UndefOp>(
-        loc, targetStructType, ArrayRef<Value>{});
+        op->getLoc(), targetStructType, ArrayRef<Value>{});
     LLVM::LLVMType targetElementPtrType =
         MemRefDescriptor(memRefDescriptor).getElementType();
 
     Value srcBuffer = srcMemRefDesc.allocatedPtr(rewriter, loc);
     Value targetBuffer = rewriter.create<LLVM::BitcastOp>(
-        loc, targetElementPtrType, ArrayRef<Value>(srcBuffer));
+        op->getLoc(), targetElementPtrType, ArrayRef<Value>(srcBuffer));
 
     memRefDescriptor = rewriter.create<LLVM::InsertValueOp>(
-        loc, targetStructType, memRefDescriptor, targetBuffer,
+        op->getLoc(), targetStructType, memRefDescriptor, targetBuffer,
         rewriter.getIndexArrayAttr(kAllocatedPtrPosInMemRefDescriptor));
 
     Value srcBufferAligned = srcMemRefDesc.alignedPtr(rewriter, loc);
     Value targetBufAligned = rewriter.create<LLVM::BitcastOp>(
-        loc, targetElementPtrType, ArrayRef<Value>(srcBufferAligned));
+        op->getLoc(), targetElementPtrType, ArrayRef<Value>(srcBufferAligned));
     memRefDescriptor = rewriter.create<LLVM::InsertValueOp>(
-        loc, targetStructType, memRefDescriptor, targetBufAligned,
+        op->getLoc(), targetStructType, memRefDescriptor, targetBufAligned,
         rewriter.getIndexArrayAttr(kAlignedPtrPosInMemRefDescriptor));
 
     int64_t offset;
@@ -2120,47 +1976,25 @@
            "unexpected dynamic offset");
 
     memRefDescriptor = rewriter.create<LLVM::InsertValueOp>(
-        loc, targetStructType, memRefDescriptor,
-        createIndexConstant(rewriter, loc, offset),
+        op->getLoc(), targetStructType, memRefDescriptor,
+        createIndexConstant(rewriter, op->getLoc(), offset),
         rewriter.getIndexArrayAttr(kOffsetPosInMemRefDescriptor));
 
-    // Get the sizes of the memref: all but the last one are copied from the
-    // source memref. If the dimension size was static, the target memref would
-    // have the same size.
+    // Get actual sizes of the memref as values: all sizes are static here.
     SmallVector<Value, 4> sizes;
     sizes.reserve(targetType.getRank());
-    for (unsigned pos = 0, e = targetType.getRank() - 1; pos < e; ++pos) {
-      int64_t dimSize = targetType.getDimSize(pos);
-      if (dimSize == MemRefType::kDynamicSize)
-        sizes.push_back(srcMemRefDesc.size(rewriter, loc, pos));
-      else
-        sizes.push_back(createIndexConstant(rewriter, loc, dimSize));
-    }
-
-    if (targetType.getShape().back() != MemRefType::kDynamicSize) {
-      // The op is already verified to have the right size for the last
-      // dimension.
-      sizes.push_back(
-          createIndexConstant(rewriter, loc, targetType.getShape().back()));
-    } else {
-      // We need to divide the dynamic size on the source by the vector width.
-      auto vecWidth = createIndexConstant(
-          rewriter, loc,
-          targetType.getElementType().cast<ShapedType>().getNumElements());
-      sizes.push_back(rewriter.create<LLVM::UDivOp>(
-          loc, srcMemRefDesc.size(rewriter, loc, sourceType.getRank() - 1),
-          vecWidth));
-    }
-
-    assert(!sizes.empty() && "target memref rank can't be zero");
+    for (int64_t s : targetType.getShape())
+      sizes.push_back(createIndexConstant(rewriter, op->getLoc(), s));
+    if (sizes.empty())
+      sizes.push_back(createIndexConstant(rewriter, op->getLoc(), 1));
 
     // Compute the total number of memref elements.
     Value cumulativeSize = sizes.front();
     for (unsigned i = 1, e = sizes.size(); i < e; ++i)
       cumulativeSize = rewriter.create<LLVM::MulOp>(
-          loc, getIndexType(), ArrayRef<Value>{cumulativeSize, sizes[i]});
-
-    // Calculate the strides.
+          op->getLoc(), getIndexType(),
+          ArrayRef<Value>{cumulativeSize, sizes[i]});
+
     Value runningStride = nullptr;
     // Iterate strides in reverse order, compute runningStride and strideValues.
     auto nStrides = strides.size();
@@ -2169,24 +2003,24 @@
       int64_t index = nStrides - 1 - indexedStride.index();
       if (strides[index] == MemRefType::getDynamicStrideOrOffset())
         // Identity layout map is enforced in the match function, so we compute:
-        //   `runningStride *= sizes[index + 1]`.
+        //   `runningStride *= sizes[index]`
         runningStride = runningStride
-                            ? rewriter.create<LLVM::MulOp>(loc, runningStride,
-                                                           sizes[index + 1])
-                            : createIndexConstant(rewriter, loc, 1);
+                            ? rewriter.create<LLVM::MulOp>(
+                                  op->getLoc(), runningStride, sizes[index])
+                            : createIndexConstant(rewriter, op->getLoc(), 1);
       else
-        runningStride = createIndexConstant(rewriter, loc, strides[index]);
+        runningStride =
+            createIndexConstant(rewriter, op->getLoc(), strides[index]);
       strideValues[index] = runningStride;
     }
-
     // Fill size and stride descriptors in memref.
     for (auto indexedSize : llvm::enumerate(sizes)) {
       int64_t index = indexedSize.index();
       memRefDescriptor = rewriter.create<LLVM::InsertValueOp>(
-          loc, targetStructType, memRefDescriptor, indexedSize.value(),
+          op->getLoc(), targetStructType, memRefDescriptor, indexedSize.value(),
           rewriter.getI64ArrayAttr({kSizePosInMemRefDescriptor, index}));
       memRefDescriptor = rewriter.create<LLVM::InsertValueOp>(
-          loc, targetStructType, memRefDescriptor, strideValues[index],
+          op->getLoc(), targetStructType, memRefDescriptor, strideValues[index],
           rewriter.getI64ArrayAttr({kStridePosInMemRefDescriptor, index}));
     }
 
@@ -3102,7 +2936,6 @@
       DimOpLowering,
       LoadOpLowering,
       MemRefCastOpLowering,
-      MemRefShapeCastOpLowering,
       StoreOpLowering,
       SubViewOpLowering,
       ViewOpLowering>(converter);
@@ -3247,27 +3080,6 @@
     if (failed(applyPartialConversion(m, target, patterns, &typeConverter)))
       signalPassFailure();
   }
-<<<<<<< HEAD
-
-  Option<bool> useAlloca{
-      *this, "use-alloca",
-      llvm::cl::desc("Replace emission of malloc/free by alloca"),
-      llvm::cl::init(false)};
-
-  /// Convert memrefs to bare pointers in function signatures.
-  Option<bool> useBarePtrCallConv{
-      *this, "use-bare-ptr-memref-call-conv",
-      llvm::cl::desc("Replace FuncOp's MemRef arguments with "
-                     "bare pointers to the MemRef element types"),
-      llvm::cl::init(false)};
-
-  /// Emit wrappers for C-compatible pointer-to-struct memref descriptors.
-  Option<bool> emitCWrappers{
-      *this, "emit-c-wrappers",
-      llvm::cl::desc("Emit C-compatible wrapper functions"),
-      llvm::cl::init(false)};
-=======
->>>>>>> 0a55d3f5
 };
 } // end namespace
 
