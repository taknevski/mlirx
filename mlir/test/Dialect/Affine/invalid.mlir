// RUN: mlir-opt -allow-unregistered-dialect %s -split-input-file -verify-diagnostics

// -----

func @affine_apply_operand_non_index(%arg0 : i32) {
  // Custom parser automatically assigns all arguments the `index` so we must
  // use the generic syntax here to exercise the verifier.
  // expected-error@+1 {{op operand #0 must be index, but got 'i32'}}
  %0 = "affine.apply"(%arg0) {map = affine_map<(d0) -> (d0)>} : (i32) -> (index)
  return
}

// -----

func @affine_apply_resul_non_index(%arg0 : index) {
  // Custom parser automatically assigns `index` as the result type so we must
  // use the generic syntax here to exercise the verifier.
  // expected-error@+1 {{op result #0 must be index, but got 'i32'}}
  %0 = "affine.apply"(%arg0) {map = affine_map<(d0) -> (d0)>} : (index) -> (i32)
  return
}

// -----

#map = affine_map<(d0)[s0] -> (d0 + s0)>

func @affine_for_lower_bound_invalid_dim(%arg : index) {
  affine.for %n0 = 0 to 7 {
    %dim = addi %arg, %arg : index

    // expected-error@+1 {{operand cannot be used as a dimension id}}
    affine.for %n1 = 0 to #map(%dim)[%arg] {
    }
  }
  return
}

// -----

#map = affine_map<(d0)[s0] -> (d0 + s0)>

func @affine_for_upper_bound_invalid_dim(%arg : index) {
  affine.for %n0 = 0 to 7 {
    %dim = addi %arg, %arg : index

    // expected-error@+1 {{operand cannot be used as a dimension id}}
    affine.for %n1 = #map(%dim)[%arg] to 7 {
    }
  }
  return
}

// -----
func @affine_load_invalid_dim(%M : memref<10xi32>) {
  "unknown"() ({
  ^bb0(%arg: index):
    affine.load %M[%arg] : memref<10xi32>
    // expected-error@-1 {{operand cannot be used as a dimension id}}
    br ^bb1
  ^bb1:
    br ^bb1
  }) : () -> ()
  return
}

// -----

#map0 = affine_map<(d0)[s0] -> (d0 + s0)>

func @affine_for_lower_bound_invalid_sym() {
  affine.for %i0 = 0 to 7 {
    // expected-error@+1 {{operand cannot be used as a symbol}}
    affine.for %n0 = #map0(%i0)[%i0] to 7 {
    }
  }
  return
}

// -----

#map0 = affine_map<(d0)[s0] -> (d0 + s0)>

func @affine_for_upper_bound_invalid_sym() {
  affine.for %i0 = 0 to 7 {
    // expected-error@+1 {{operand cannot be used as a symbol}}
    affine.for %n0 = 0 to #map0(%i0)[%i0] {
    }
  }
  return
}

// -----

#set0 = affine_set<(i)[N] : (i >= 0, N - i >= 0)>

func @affine_if_invalid_dim(%arg : index) {
  affine.for %n0 = 0 to 7 {
    %dim = addi %arg, %arg : index

    // expected-error@+1 {{operand cannot be used as a dimension id}}
    affine.if #set0(%dim)[%n0] {}
  }
  return
}

// -----

#set0 = affine_set<(i)[N] : (i >= 0, N - i >= 0)>

func @affine_if_invalid_sym() {
  affine.for %i0 = 0 to 7 {
    // expected-error@+1 {{operand cannot be used as a symbol}}
    affine.if #set0(%i0)[%i0] {}
  }
  return
}

// -----

#set0 = affine_set<(i)[N] : (i >= 0, N - i >= 0)>

func @affine_if_invalid_dimop_dim(%arg0: index, %arg1: index, %arg2: index, %arg3: index) {
  affine.for %n0 = 0 to 7 {
    %0 = alloc(%arg0, %arg1, %arg2, %arg3) : memref<?x?x?x?xf32>
    %c0 = constant 0 : index
    %dim = dim %0, %c0 : memref<?x?x?x?xf32>

    // expected-error@+1 {{operand cannot be used as a symbol}}
    affine.if #set0(%dim)[%n0] {}
  }
  return
}

// -----

func @affine_store_missing_l_square(%C: memref<4096x4096xf32>) {
  %9 = constant 0.0 : f32
  // expected-error@+1 {{expected '['}}
  affine.store %9, %C : memref<4096x4096xf32>
  return
}

// -----

func @affine_min(%arg0 : index, %arg1 : index, %arg2 : index) {
  // expected-error@+1 {{operand count and affine map dimension and symbol count must match}}
  %0 = affine.min affine_map<(d0) -> (d0)> (%arg0, %arg1)

  return
}

// -----

func @affine_min(%arg0 : index, %arg1 : index, %arg2 : index) {
  // expected-error@+1 {{operand count and affine map dimension and symbol count must match}}
  %0 = affine.min affine_map<()[s0] -> (s0)> (%arg0, %arg1)

  return
}

// -----

func @affine_min(%arg0 : index, %arg1 : index, %arg2 : index) {
  // expected-error@+1 {{operand count and affine map dimension and symbol count must match}}
  %0 = affine.min affine_map<(d0) -> (d0)> ()

  return
}

// -----

<<<<<<< HEAD
// CHECK-LABEL: @affine.execute_region_missing_capture
func @affine.execute_region_missing_capture(%M : memref<2xi32>) {
  affine.for %i = 0 to 10 {
    affine.execute_region [] = () : () -> () {
    // expected-error@-1 {{incoming memref not explicitly captured}}
      affine.load %M[%i] : memref<2xi32>
    }
  }
  return
}

// -----

// CHECK-LABEL: @affine.execute_region_wrong_capture
func @affine.execute_region_wrong_capture(%s : index) {
  affine.execute_region [%rS] = (%s) : (index) -> () {
    // expected-error@-1 {{operand #0 must be memref}}
    "use"(%s) : (index) -> ()
  }
}

// -----

// CHECK-LABEL: @affine.execute_region_wrong_capture
func @affine.execute_region_wrong_capture(%A : memref<2xi32>) {
  affine.execute_region [] = (%A) : (memref<2xi32>) -> () {
    // expected-error@-1 {{incorrect number of memref captures}}
  }
  return
}

// -----

// CHECK-LABEL: @affine.execute_region_region_type_mismatch
func @affine.execute_region_region_type_mismatch(%A : memref<2xi32>) {
  "affine.execute_region"(%A) ({
    // expected-error@-1 {{region argument 0 does not match corresponding operand}}
    ^bb0(%rA : memref<4xi32>):
      return
  }) : (memref<2xi32>) -> ()
}

// -----

// CHECK-LABEL: @affine.execute_region_region_arg_count_mismatch
func @affine.execute_region_region_arg_count_mismatch(%A : memref<2xi32>) {
  "affine.execute_region"(%A) ({
    // expected-error@-1 {{region argument count does not match operand count}}
    ^bb0:
      return
  }) : (memref<2xi32>) -> ()
  return
}

// -----

// CHECK-LABEL: @affine_max
=======
>>>>>>> 02b2c024
func @affine_max(%arg0 : index, %arg1 : index, %arg2 : index) {
  // expected-error@+1 {{operand count and affine map dimension and symbol count must match}}
  %0 = affine.max affine_map<(d0) -> (d0)> (%arg0, %arg1)

  return
}

// -----

func @affine_max(%arg0 : index, %arg1 : index, %arg2 : index) {
  // expected-error@+1 {{operand count and affine map dimension and symbol count must match}}
  %0 = affine.max affine_map<()[s0] -> (s0)> (%arg0, %arg1)

  return
}

// -----

func @affine_max(%arg0 : index, %arg1 : index, %arg2 : index) {
  // expected-error@+1 {{operand count and affine map dimension and symbol count must match}}
  %0 = affine.max affine_map<(d0) -> (d0)> ()

  return
}

// -----

func @affine_parallel(%arg0 : index, %arg1 : index, %arg2 : index) {
  // expected-error@+1 {{region argument count and num results of upper bounds, lower bounds, and steps must all match}}
  affine.parallel (%i) = (0, 0) to (100, 100) step (10, 10) {
  }
}

// -----

func @affine_parallel(%arg0 : index, %arg1 : index, %arg2 : index) {
  // expected-error@+1 {{region argument count and num results of upper bounds, lower bounds, and steps must all match}}
  affine.parallel (%i, %j) = (0) to (100, 100) step (10, 10) {
  }
}

// -----

func @affine_parallel(%arg0 : index, %arg1 : index, %arg2 : index) {
  // expected-error@+1 {{region argument count and num results of upper bounds, lower bounds, and steps must all match}}
  affine.parallel (%i, %j) = (0, 0) to (100) step (10, 10) {
  }
}

// -----

func @affine_parallel(%arg0 : index, %arg1 : index, %arg2 : index) {
  // expected-error@+1 {{region argument count and num results of upper bounds, lower bounds, and steps must all match}}
  affine.parallel (%i, %j) = (0, 0) to (100, 100) step (10) {
  }
}

// -----

func @affine_parallel(%arg0 : index, %arg1 : index, %arg2 : index) {
  affine.for %x = 0 to 7 {
    %y = addi %x, %x : index
    // expected-error@+1 {{operand cannot be used as a dimension id}}
    affine.parallel (%i, %j) = (0, 0) to (%y, 100) step (10, 10) {
    }
  }
  return
}

// -----

func @affine_parallel(%arg0 : index, %arg1 : index, %arg2 : index) {
  affine.for %x = 0 to 7 {
    %y = addi %x, %x : index
    // expected-error@+1 {{operand cannot be used as a symbol}}
    affine.parallel (%i, %j) = (0, 0) to (symbol(%y), 100) step (10, 10) {
    }
  }
  return
}

// -----

func @affine_parallel(%arg0 : index, %arg1 : index, %arg2 : index) {
  %0 = alloc() : memref<100x100xf32>
  //  expected-error@+1 {{reduction must be specified for each output}}
  %1 = affine.parallel (%i, %j) = (0, 0) to (100, 100) step (10, 10) -> (f32) {
    %2 = affine.load %0[%i, %j] : memref<100x100xf32>
    affine.yield %2 : f32
  }
  return
}

// -----

func @affine_parallel(%arg0 : index, %arg1 : index, %arg2 : index) {
  %0 = alloc() : memref<100x100xf32>
  //  expected-error@+1 {{invalid reduction value: "bad"}}
  %1 = affine.parallel (%i, %j) = (0, 0) to (100, 100) step (10, 10) reduce ("bad") -> (f32) {
    %2 = affine.load %0[%i, %j] : memref<100x100xf32>
    affine.yield %2 : f32
  }
  return
}

// -----

func @affine_parallel(%arg0 : index, %arg1 : index, %arg2 : index) {
  %0 = alloc() : memref<100x100xi32>
  %1 = affine.parallel (%i, %j) = (0, 0) to (100, 100) step (10, 10) reduce ("minf") -> (f32) {
    %2 = affine.load %0[%i, %j] : memref<100x100xi32>
    //  expected-error@+1 {{types mismatch between yield op and its parent}}
    affine.yield %2 : i32
  }
  return
}

// -----

func @vector_load_invalid_vector_type() {
  %0 = alloc() : memref<100xf32>
  affine.for %i0 = 0 to 16 step 8 {
    // expected-error@+1 {{requires memref and vector types of the same elemental type}}
    %1 = affine.vector_load %0[%i0] : memref<100xf32>, vector<8xf64>
  }
  return
}

// -----

func @vector_store_invalid_vector_type() {
  %0 = alloc() : memref<100xf32>
  %1 = constant dense<7.0> : vector<8xf64>
  affine.for %i0 = 0 to 16 step 8 {
    // expected-error@+1 {{requires memref and vector types of the same elemental type}}
    affine.vector_store %1, %0[%i0] : memref<100xf32>, vector<8xf64>
  }
  return
}

// -----

func @vector_load_vector_memref() {
  %0 = alloc() : memref<100xvector<8xf32>>
  affine.for %i0 = 0 to 4 {
    // expected-error@+1 {{requires memref and vector types of the same elemental type}}
    %1 = affine.vector_load %0[%i0] : memref<100xvector<8xf32>>, vector<8xf32>
  }
  return
}

// -----

func @vector_store_vector_memref() {
  %0 = alloc() : memref<100xvector<8xf32>>
  %1 = constant dense<7.0> : vector<8xf32>
  affine.for %i0 = 0 to 4 {
    // expected-error@+1 {{requires memref and vector types of the same elemental type}}
    affine.vector_store %1, %0[%i0] : memref<100xvector<8xf32>>, vector<8xf32>
  }
  return
}

// -----

func @affine_if_with_then_region_args(%N: index) {
  %c = constant 200 : index
  %i = constant 20: index
  // expected-error@+1 {{affine.if' op region #0 should have no arguments}}
  affine.if affine_set<(i)[N] : (i - 2 >= 0, 4 - i >= 0)>(%i)[%c]  {
    ^bb0(%arg:i32):
      %w = affine.apply affine_map<(d0,d1)[s0] -> (d0+d1+s0)> (%i, %i) [%N]
  }
  return
}

// -----

func @affine_if_with_else_region_args(%N: index) {
  %c = constant 200 : index
  %i = constant 20: index
  // expected-error@+1 {{affine.if' op region #1 should have no arguments}}
  affine.if affine_set<(i)[N] : (i - 2 >= 0, 4 - i >= 0)>(%i)[%c]  {
      %w = affine.apply affine_map<(d0,d1)[s0] -> (d0+d1+s0)> (%i, %i) [%N]
  } else {
    ^bb0(%arg:i32):
      %w = affine.apply affine_map<(d0,d1)[s0] -> (d0-d1+s0)> (%i, %i) [%N]
  }
  return
}

// -----

func @affine_for_iter_args_mismatch(%buffer: memref<1024xf32>) -> f32 {
  %sum_0 = constant 0.0 : f32
  // expected-error@+1 {{mismatch between the number of loop-carried values and results}}
  %res = affine.for %i = 0 to 10 step 2 iter_args(%sum_iter = %sum_0) -> (f32, f32) {
    %t = affine.load %buffer[%i] : memref<1024xf32>
    affine.yield %t : f32
  }
  return %res : f32
}<|MERGE_RESOLUTION|>--- conflicted
+++ resolved
@@ -169,7 +169,6 @@
 
 // -----
 
-<<<<<<< HEAD
 // CHECK-LABEL: @affine.execute_region_missing_capture
 func @affine.execute_region_missing_capture(%M : memref<2xi32>) {
   affine.for %i = 0 to 10 {
@@ -227,8 +226,6 @@
 // -----
 
 // CHECK-LABEL: @affine_max
-=======
->>>>>>> 02b2c024
 func @affine_max(%arg0 : index, %arg1 : index, %arg2 : index) {
   // expected-error@+1 {{operand count and affine map dimension and symbol count must match}}
   %0 = affine.max affine_map<(d0) -> (d0)> (%arg0, %arg1)
