--- conflicted
+++ resolved
@@ -10,18 +10,11 @@
 #map0 = affine_map<(d0) -> (d0)>
 #map1 = affine_map<(d0) -> (d0 + 128)>
 
-<<<<<<< HEAD
 // Map used to index the buffer while computing.
-// CHECK-DAG: [[BUF_IDX_MAP:map[0-9]+]] = (d0, d1, d2, d3) -> (-d0 + d1, -d2 + d3)
+// CHECK-DAG: [[BUF_IDX_MAP:map[0-9]+]] = affine_map<(d0, d1, d2, d3) -> (-d0 + d1, -d2 + d3)>
 
-// CHECK-DAG: [[MAP_IDENTITY:map[0-9]+]] = (d0) -> (d0)
-// CHECK-DAG: [[MAP_PLUS_128:map[0-9]+]] = (d0) -> (d0 + 128)
-=======
-// Map used to index the original memref while copying.
-// CHECK-DAG: [[MEM_IDX_MAP:map[0-9]+]] = affine_map<(d0, d1) -> (d0 + d1)>
-// Map used to index the buffer while computing.
-// CHECK-DAG: [[BUF_IDX_MAP:map[0-9]+]] = affine_map<(d0, d1, d2, d3) -> (-d0 + d2, -d1 + d3)>
->>>>>>> 9c24fca2
+// CHECK-DAG: [[MAP_IDENTITY:map[0-9]+]] = affine_map<(d0) -> (d0)>
+// CHECK-DAG: [[MAP_PLUS_128:map[0-9]+]] = affine_map<(d0) -> (d0 + 128)>
 
 // CHECK-LABEL: func @matmul
 func @matmul(%A: memref<4096x4096xf32>, %B: memref<4096x4096xf32>, %C: memref<4096x4096xf32>) -> memref<4096x4096xf32> {
@@ -151,12 +144,12 @@
 
 // -----
 
-#map0 = (d0) -> (d0)
-#map_ub = (d0) -> (4096, d0 + 100)
+#map0 = affine_map<(d0) -> (d0)>
+#map_ub = affine_map<(d0) -> (4096, d0 + 100)>
 
-// CHECK-DAG: [[MAP_IDENTITY:map[0-9]+]] = (d0) -> (d0)
-// CHECK-DAG: [[MAP_MIN_UB1:map[0-9]+]] = (d0) -> (d0 + 100, 4096)
-// CHECK-DAG: [[MAP_MIN_UB2:map[0-9]+]] = (d0) -> (4096, d0 + 100)
+// CHECK-DAG: [[MAP_IDENTITY:map[0-9]+]] = affine_map<(d0) -> (d0)>
+// CHECK-DAG: [[MAP_MIN_UB1:map[0-9]+]] = affine_map<(d0) -> (d0 + 100, 4096)>
+// CHECK-DAG: [[MAP_MIN_UB2:map[0-9]+]] = affine_map<(d0) -> (4096, d0 + 100)>
 
 // CHECK-LABEL: func @min_upper_bound
 func @min_upper_bound(%A: memref<4096xf32>) -> memref<4096xf32> {
