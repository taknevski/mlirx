--- conflicted
+++ resolved
@@ -14,7 +14,7 @@
 // footprint -- so that one could write a definite test case and not have to
 // update it each time something related to the cost functions change.
 
-#map0 = affine_map<(d0) -> (d0)>
+#id = affine_map<(d0) -> (d0)>
 #map1 = affine_map<(d0) -> (d0 + 128)>
 
 // Map used to index the buffer while computing.
@@ -27,9 +27,9 @@
   affine.for %i = 0 to 4096 step 128 {
     affine.for %j = 0 to 4096 step 128 {
       affine.for %k = 0 to 4096 step 128 {
-        affine.for %ii = #map0(%i) to #map1(%i) {
-          affine.for %jj = #map0(%j) to #map1(%j) {
-            affine.for %kk = #map0(%k) to #map1(%k) {
+        affine.for %ii = #id(%i) to #map1(%i) {
+          affine.for %jj = #id(%j) to #map1(%j) {
+            affine.for %kk = #id(%k) to #map1(%k) {
               %5 = affine.load %A[%ii, %kk] : memref<4096x4096xf32>
               %6 = affine.load %B[%kk, %jj] : memref<4096x4096xf32>
               %7 = affine.load %C[%ii, %jj] : memref<4096x4096xf32>
@@ -177,12 +177,23 @@
 // FILTER-NEXT:     affine.for %{{.*}} = 0 to 1024 {
 //      FILTER: dealloc %{{.*}} : memref<1024x1024xf32>
 //  FILTER-NOT: dealloc
-<<<<<<< HEAD
 //  FILTER:     return
 
+// CHeck that only one memref is copied, because for-memref-region is enabled
+// (and the first ever encountered load is analyzed).
+//      MEMREF_REGION: alloc() : memref<1024x1024xf32>
+//  MEMREF_REGION-NOT: alloc()
+//      MEMREF_REGION: affine.for %{{.*}} = 0 to 1024 {
+//      MEMREF_REGION:   affine.for %{{.*}} = 0 to 1024 {
+//      MEMREF_REGION: affine.for %{{.*}} = 0 to 1024 {
+// MEMREF_REGION-NEXT:   affine.for %{{.*}} = 0 to 1024 {
+// MEMREF_REGION-NEXT:     affine.for %{{.*}} = 0 to 1024 {
+//      MEMREF_REGION: dealloc %{{.*}} : memref<1024x1024xf32>
+// MEMREF_REGION-NEXT: return
+
 // -----
 
-#map0 = affine_map<(d0) -> (d0)>
+#map_lb = affine_map<(d0) -> (d0)>
 #map_ub = affine_map<(d0) -> (4096, d0 + 100)>
 
 // CHECK-DAG: [[MAP_IDENTITY:map[0-9]+]] = affine_map<(d0) -> (d0)>
@@ -192,7 +203,7 @@
 // CHECK-LABEL: func @min_upper_bound
 func @min_upper_bound(%A: memref<4096xf32>) -> memref<4096xf32> {
   affine.for %i = 0 to 4096 step 100 {
-    affine.for %ii = #map0(%i) to min #map_ub(%i) {
+    affine.for %ii = #map_lb(%i) to min #map_ub(%i) {
       %5 = affine.load %A[%ii] : memref<4096xf32>
       %6 = mulf %5, %5 : f32
       affine.store %6, %A[%ii] : memref<4096xf32>
@@ -252,18 +263,4 @@
 // CHECK:     affine.load %0[%{{.*}}, %{{.*}} - symbol(%{{.*}}) * 6] : memref<2048x6xf64>
 // CHECK:    }
 // CHECK: }
-// CHECK: dealloc %{{.*}} : memref<2048x6xf64>
-=======
-
-// CHeck that only one memref is copied, because for-memref-region is enabled
-// (and the first ever encountered load is analyzed).
-//      MEMREF_REGION: alloc() : memref<1024x1024xf32>
-//  MEMREF_REGION-NOT: alloc()
-//      MEMREF_REGION: affine.for %{{.*}} = 0 to 1024 {
-//      MEMREF_REGION:   affine.for %{{.*}} = 0 to 1024 {
-//      MEMREF_REGION: affine.for %{{.*}} = 0 to 1024 {
-// MEMREF_REGION-NEXT:   affine.for %{{.*}} = 0 to 1024 {
-// MEMREF_REGION-NEXT:     affine.for %{{.*}} = 0 to 1024 {
-//      MEMREF_REGION: dealloc %{{.*}} : memref<1024x1024xf32>
-//  MEMREF_REGION-NOT: dealloc
->>>>>>> 7ece7c0f
+// CHECK: dealloc %{{.*}} : memref<2048x6xf64>