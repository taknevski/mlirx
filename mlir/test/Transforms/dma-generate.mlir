// RUN: mlir-opt %s -split-input-file -affine-data-copy-generate -affine-data-copy-generate-dma -affine-data-copy-generate-fast-mem-space=2 -affine-data-copy-generate-skip-non-unit-stride-loops -verify-diagnostics | FileCheck %s
// RUN: mlir-opt %s -split-input-file -affine-data-copy-generate -affine-data-copy-generate-dma -affine-data-copy-generate-fast-mem-capacity=16 -affine-data-copy-generate-fast-mem-space=2 | FileCheck %s --check-prefix FAST-MEM-16KB

// We run most test cases with -copy-skip-non-unit-stride-loops to allow testing
// DMA generation at inner levels easily - since the DMA generation would
// otherwise always generate DMAs at the outermost level (default for fast mem
// capacity is infinite). Using a specific capacity makes it harder to write
// a test case as one would have to calculate total footprints. With
// -copy-skip-non-unit-stride-loops, non-unit strides will always be skipped and
// its inner loops will be traversed till a unit stride loop is found (or the
// innermost block is reached).

// -----

// Index of the buffer for the second DMA is remapped.
<<<<<<< HEAD
// CHECK-DAG: [[MAP0:#map[0-9]+]] = (d0) -> (d0)
=======
// CHECK-DAG: [[MAP_PLUS_256:#map[0-9]+]] = affine_map<(d0) -> (d0 + 256)>
// CHECK-DAG: [[MAP0:#map[0-9]+]] = affine_map<(d0) -> (d0)>
>>>>>>> 9c24fca2

// CHECK-LABEL: func @loop_nest_1d() {
func @loop_nest_1d() {
  %A = alloc() : memref<256 x f32>
  %B = alloc() : memref<512 x f32>
  %F = alloc() : memref<256 x f32, 2>
  // First DMA buffer.
  // CHECK:  %{{.*}} = alloc() : memref<256xf32>
  // CHECK:  %{{.*}} = alloc() : memref<256xf32, 2>
  // Tag for first DMA.
  // CHECK:  %{{.*}} = alloc() : memref<1xi32>
  // First DMA transfer.
  // CHECK:  affine.dma_start %{{.*}}[%{{.*}}], %{{.*}}[%{{.*}}], %{{.*}}[%{{.*}}], %{{.*}} : memref<256xf32>, memref<256xf32, 2>, memref<1xi32>
  // CHECK:  affine.dma_wait %{{.*}}[%{{.*}}], %{{.*}} : memref<1xi32>
  // Second DMA buffer.
  // CHECK:  %{{.*}} = alloc() : memref<256xf32, 2>
  // Tag for second DMA.
  // CHECK:  %{{.*}} = alloc() : memref<1xi32>
  // Second DMA transfer.
  // CHECK:       affine.dma_start %{{.*}}[%{{.*}}], %{{.*}}[%{{.*}}], %{{.*}}[%{{.*}}], %{{.*}} : memref<512xf32>, memref<256xf32, 2>, memref<1xi32>
  // CHECK-NEXT:  affine.dma_wait %{{.*}}[%{{.*}}], %{{.*}} : memref<1xi32>
  // CHECK: affine.for %{{.*}} = 0 to 256 {
      // CHECK-NEXT: %{{.*}} = affine.load %{{.*}}[%{{.*}}] : memref<256xf32, 2>
      // Buffer for '%{{.*}}' in faster memref space is of smaller size: 256xf32
      // Affine map for load on B is composed and becomes identity.
      // CHECK-NEXT: %{{.*}} = affine.load %{{.*}}[%{{.*}}] : memref<256xf32, 2>
      // Already in faster memory space.
      // CHECK:     %{{.*}} = affine.load %{{.*}}[%{{.*}}] : memref<256xf32, 2>
  // CHECK-NEXT: }
  // CHECK-NEXT: dealloc %{{.*}} : memref<1xi32>
  // CHECK-NEXT: dealloc %{{.*}} : memref<256xf32, 2>
  // CHECK-NEXT: dealloc %{{.*}} : memref<1xi32>
  // CHECK-NEXT: dealloc %{{.*}} : memref<256xf32, 2>
  // CHECK-NEXT: return
  affine.for %i = 0 to 256 {
    affine.load %A[%i] : memref<256 x f32>
    %idx = affine.apply affine_map<(d0) -> (d0 + 256)>(%i)
    affine.load %B[%idx] : memref<512 x f32>
    affine.load %F[%i] : memref<256 x f32, 2>
  }
  return
}

// -----

// CHECK-LABEL: func @loop_nest_high_d
// CHECK:      %{{.*}} = constant 16384 : index
// CHECK-DAG:  [[BUFB:%[0-9]+]] = alloc() : memref<512x32xf32, 2>
// CHECK-DAG:  [[BUFA:%[0-9]+]] = alloc() : memref<512x32xf32, 2>
// CHECK-DAG:  [[BUFC:%[0-9]+]] = alloc() : memref<512x32xf32, 2>
// CHECK-DAG:  [[TAGB:%[0-9]+]] = alloc() : memref<1xi32>
// CHECK-DAG:  [[TAGA:%[0-9]+]] = alloc() : memref<1xi32>
// CHECK-DAG:  [[TAGC:%[0-9]+]] = alloc() : memref<1xi32>
// CHECK-DAG:  [[TAGC_W:%[0-9]+]] = alloc() : memref<1xi32>
// INCOMING DMA for B
// CHECK-DAG:  affine.dma_start %{{.*}}[%{{.*}}, %{{.*}}], [[BUFB]][%{{.*}}, %{{.*}}], [[TAGB]][%{{.*}}], %{{.*}} : memref<512x32xf32>, memref<512x32xf32, 2>, memref<1xi32>
// CHECK-DAG:  affine.dma_wait [[TAGB]][%{{.*}}], %{{.*}} : memref<1xi32>
// INCOMING DMA for A.
// CHECK-DAG:  affine.dma_start %{{.*}}[%{{.*}}, %{{.*}}], [[BUFA]][%{{.*}}, %{{.*}}], [[TAGA]][%{{.*}}], %{{.*}} : memref<512x32xf32>, memref<512x32xf32, 2>, memref<1xi32>
// CHECK-DAG:  affine.dma_wait [[TAGA]][%{{.*}}], %{{.*}} : memref<1xi32>
// INCOMING DMA for C.
// CHECK-DAG:  affine.dma_start %{{.*}}[%{{.*}}, %{{.*}}], [[BUFC]][%{{.*}}, %{{.*}}], [[TAGC]][%{{.*}}], %{{.*}} : memref<512x32xf32>, memref<512x32xf32, 2>, memref<1xi32>
// CHECK-DAG:  affine.dma_wait [[TAGC]][%{{.*}}], %{{.*}} : memref<1xi32>
// CHECK-NEXT:  affine.for %{{.*}} = 0 to 32 {
// CHECK-NEXT:    affine.for %{{.*}} = 0 to 32 {
// CHECK-NEXT:      affine.for %{{.*}} = 0 to 32 {
// CHECK-NEXT:        affine.for %{{.*}} = 0 to 16 {
// CHECK-NEXT:          %{{.*}} = affine.load [[BUFB]][%{{.*}} * 16 + %{{.*}}, %{{.*}}] : memref<512x32xf32, 2>
// CHECK-NEXT:          "foo"(%{{.*}}) : (f32) -> ()
// CHECK-NEXT:        }
// CHECK-NEXT:        affine.for %{{.*}} = 0 to 16 {
// CHECK-NEXT:          %{{.*}} = affine.load [[BUFA]][%{{.*}} * 16 + %{{.*}}, %{{.*}}] : memref<512x32xf32, 2>
// CHECK-NEXT:          "bar"(%{{.*}}) : (f32) -> ()
// CHECK-NEXT:        }
// CHECK-NEXT:        affine.for %{{.*}} = 0 to 16 {
// CHECK-NEXT:          %{{.*}} = "abc_compute"() : () -> f32
// CHECK-NEXT:          %{{.*}} = affine.load [[BUFC]][%{{.*}} * 16 + %{{.*}}, %{{.*}}] : memref<512x32xf32, 2>
// CHECK-NEXT:          %{{.*}} = "addf32"(%{{.*}}, %{{.*}}) : (f32, f32) -> f32
// CHECK-NEXT:          affine.store %{{.*}}, [[BUFC]][%{{.*}} * 16 + %{{.*}}, %{{.*}}] : memref<512x32xf32, 2>
// CHECK-NEXT:        }
// CHECK-NEXT:        "foobar"() : () -> ()
// CHECK-NEXT:      }
// CHECK-NEXT:    }
// CHECK-NEXT:  }
// OUTGOING DMA for C.
// CHECK-NEXT:  affine.dma_start [[BUFC]][%{{.*}}, %{{.*}}], %{{.*}}[%{{.*}}, %{{.*}}], [[TAGC_W]][%{{.*}}], %{{.*}} : memref<512x32xf32, 2>, memref<512x32xf32>, memref<1xi32>
// CHECK-NEXT:  affine.dma_wait [[TAGC_W]][%{{.*}}], %{{.*}} : memref<1xi32>
// CHECK-NEXT:  dealloc [[TAGC_W]] : memref<1xi32>
// CHECK-NEXT:  dealloc [[TAGC]] : memref<1xi32>
// CHECK-NEXT:  dealloc [[BUFC]] : memref<512x32xf32, 2>
// CHECK-NEXT:  dealloc [[TAGA]] : memref<1xi32>
// CHECK-NEXT:  dealloc [[BUFA]] : memref<512x32xf32, 2>
// CHECK-NEXT:  dealloc [[TAGB]] : memref<1xi32>
// CHECK-NEXT:  dealloc [[BUFB]] : memref<512x32xf32, 2>
// CHECK-NEXT:  return
// CHECK-NEXT:}
func @loop_nest_high_d(%A: memref<512 x 32 x f32>,
    %B: memref<512 x 32 x f32>, %C: memref<512 x 32 x f32>) {
  // DMAs will be performed at this level (jT is the first loop without a stride).
  // A and B are read, while C is both read and written. A total of three new buffers
  // are allocated and existing load's/store's are replaced by accesses to those buffers.
  affine.for %jT = 0 to 32 {
    affine.for %kT = 0 to 32 {
      affine.for %iT = 0 to 32 {
        affine.for %kk = 0 to 16 { // k intratile
          %k = affine.apply affine_map<(d0, d1) -> (16*d0 + d1)> (%kT, %kk)
          %v0 = affine.load %B[%k, %jT] : memref<512 x 32 x f32>
          "foo"(%v0) : (f32) -> ()
        }
        affine.for %ii = 0 to 16 { // i intratile.
          %i = affine.apply affine_map<(d0, d1) -> (16*d0 + d1)>(%iT, %ii)
          %v1 = affine.load %A[%i, %kT] : memref<512 x 32 x f32>
          "bar"(%v1) : (f32) -> ()
        }
        affine.for %ii_ = 0 to 16 { // i intratile.
          %v2 = "abc_compute"() : () -> f32
          %i_ = affine.apply affine_map<(d0, d1) -> (16*d0 + d1)>(%iT, %ii_)
          %v3 =  affine.load %C[%i_, %jT] : memref<512 x 32 x f32>
          %v4 = "addf32"(%v2, %v3) : (f32, f32) -> (f32)
          affine.store %v4, %C[%i_, %jT] : memref<512 x 32 x f32>
        }
        "foobar"() : () -> ()
      }
    }
  }
  return
}

// -----

// A loop nest with a modulo 2 access. A strided DMA is not needed here a 1x2
// region within a 256 x 8 memref.
//
// CHECK-LABEL: func @loop_nest_modulo() {
// CHECK:       %{{.*}} = alloc() : memref<256x8xf32>
// CHECK-NEXT:    affine.for %{{.*}} = 0 to 32 step 4 {
// CHECK-NEXT:      %{{.*}} = alloc() : memref<1x2xf32, 2>
// CHECK-NEXT:      %{{.*}} = alloc() : memref<1xi32>
// Composition of the affine map for '%{{.*}}' causes '%{{.*}}' to be added as a symbol.
// CHECK-NEXT:      affine.dma_start %{{.*}}[%{{.*}}, 0], %{{.*}}[%{{.*}}, %{{.*}}], %{{.*}}[%{{.*}}], %{{.*}} : memref<256x8xf32>, memref<1x2xf32, 2>, memref<1xi32>
// CHECK-NEXT:      affine.dma_wait %{{.*}}[%{{.*}}], %{{.*}} : memref<1xi32>
// CHECK-NEXT:      affine.for %{{.*}} = 0 to 8 {
//                    ...
//                    ...
// CHECK:           }
// CHECK-NEXT:      dealloc %{{.*}} : memref<1xi32>
// CHECK-NEXT:      dealloc %{{.*}} : memref<1x2xf32, 2>
// CHECK-NEXT:    }
// CHECK-NEXT:    return
func @loop_nest_modulo() {
  %A = alloc() : memref<256 x 8 x f32>
  affine.for %i = 0 to 32 step 4 {
    // DMAs will be performed at this level (%j is the first unit stride loop)
    affine.for %j = 0 to 8 {
      %idx = affine.apply affine_map<(d0) -> (d0 mod 2)> (%j)
      // A buffer of size 32 x 2 will be allocated (original buffer was 256 x 8).
      %v = affine.load %A[%i, %idx] : memref<256 x 8 x f32>
    }
  }
  return
}

// -----

// DMA on tiled loop nest. This also tests the case where the bounds are
// dependent on outer loop IVs.
// CHECK-LABEL: func @loop_nest_tiled() -> memref<256x1024xf32> {
func @loop_nest_tiled() -> memref<256x1024xf32> {
  %0 = alloc() : memref<256x1024xf32>
  affine.for %i0 = 0 to 256 step 32 {
    affine.for %i1 = 0 to 1024 step 32 {
// CHECK:      %{{.*}} = alloc() : memref<32x32xf32, 2>
// CHECK-NEXT: %{{.*}} = alloc() : memref<1xi32>
// Strided DMA here: 32 x 32 tile in a 256 x 1024 memref.
// CHECK-NEXT: affine.dma_start %{{.*}}[%{{.*}}, %{{.*}}], %{{.*}}[%{{.*}}, %{{.*}}], %{{.*}}[%{{.*}}], %{{.*}}, %{{.*}}, %{{.*}} : memref<256x1024xf32>, memref<32x32xf32, 2>, memref<1xi32>
// CHECK-NEXT: affine.dma_wait
// CHECK-NEXT: affine.for %{{.*}} = #map
// CHECK-NEXT:   affine.for %{{.*}} = #map
      affine.for %i2 = affine_map<(d0) -> (d0)>(%i0) to affine_map<(d0) -> (d0 + 32)>(%i0) {
        affine.for %i3 = affine_map<(d0) -> (d0)>(%i1) to affine_map<(d0) -> (d0 + 32)>(%i1) {
          // CHECK: %{{.*}} = affine.load %{{.*}}[-%{{.*}} + %{{.*}}, -%{{.*}} + %{{.*}}] : memref<32x32xf32, 2>
          %1 = affine.load %0[%i2, %i3] : memref<256x1024xf32>
        } // CHECK-NEXT: }
      }
    }
  }
  return %0 : memref<256x1024xf32>
}

// -----

// CHECK-LABEL: func @dma_constant_dim_access
func @dma_constant_dim_access(%A : memref<100x100xf32>) {
  %one = constant 1 : index
  %N = constant 100 : index
  // CHECK:      %{{.*}} = alloc() : memref<1x100xf32, 2>
  // CHECK-NEXT: %{{.*}} = alloc() : memref<1xi32>
  // No strided DMA needed here.
  // CHECK:      affine.dma_start %{{.*}}[%{{.*}}, %{{.*}}], %{{.*}}[%{{.*}}, %{{.*}}], %{{.*}}[%{{.*}}], %{{.*}}  : memref<100x100xf32>, memref<1x100xf32, 2>,
  // CHECK-NEXT: affine.dma_wait %{{.*}}[%{{.*}}], %{{.*}} : memref<1xi32>
  affine.for %i = 0 to 100 {
    affine.for %j = 0 to affine_map<()[s0] -> (s0)> ()[%N] {
      // CHECK: %{{.*}} = affine.load %{{.*}}[0, %{{.*}}] : memref<1x100xf32, 2>
      affine.load %A[%one, %j] : memref<100 x 100 x f32>
    }
  }
  return
}

// -----

<<<<<<< HEAD
=======
// CHECK-DAG: [[MAP_SYM_SHIFT:#map[0-9]+]] = affine_map<(d0, d1)[s0, s1] -> (d1 + s0 + s1)>

>>>>>>> 9c24fca2
// CHECK-LABEL: func @dma_with_symbolic_accesses
func @dma_with_symbolic_accesses(%A : memref<100x100xf32>, %M : index) {
  %N = constant 9 : index
  affine.for %i = 0 to 100 {
    affine.for %j = 0 to 100 {
      %idy = affine.apply affine_map<(d0, d1) [s0, s1] -> (d1 + s0 + s1)>(%i, %j)[%M, %N]
      affine.load %A[%i, %idy] : memref<100 x 100 x f32>
    }
  }
  return
// CHECK:       %{{.*}} = alloc() : memref<100x100xf32, 2>
// CHECK-NEXT:  %{{.*}} = alloc() : memref<1xi32>
// CHECK-NEXT:  affine.dma_start %{{.*}}[0, symbol(%{{.*}}) + 9], %{{.*}}[%{{.*}}, %{{.*}}], %{{.*}}[%{{.*}}], %{{.*}}
// CHECK-NEXT:  affine.dma_wait %{{.*}}[%{{.*}}], %{{.*}}
// CHECK-NEXT:  affine.for %{{.*}} = 0 to 100 {
// CHECK-NEXT:    affine.for %{{.*}} = 0 to 100 {
// CHECK-NEXT:      %{{.*}} = affine.load %{{.*}}[%{{.*}}, %{{.*}}] : memref<100x100xf32, 2>
// CHECK-NEXT:    }
// CHECK-NEXT:  }
// CHECK:       return
}

// -----

// CHECK-LABEL: func @dma_with_symbolic_loop_bounds
func @dma_with_symbolic_loop_bounds(%A : memref<100x100xf32>, %M : index, %N: index) {
  %K = constant 9 : index
// The buffer size can't be bound by a constant smaller than the original
// memref size; so the DMA buffer is the entire 100x100.
// CHECK:       %{{.*}} = alloc() : memref<100x100xf32, 2>
// CHECK-NEXT:  %{{.*}} = alloc() : memref<1xi32>
// CHECK-NEXT:  affine.dma_start %{{.*}}[%{{.*}}, %{{.*}}], %{{.*}}[%{{.*}}, %{{.*}}], %{{.*}}[%{{.*}}], %{{.*}} : memref<100x100xf32>, memref<100x100xf32, 2>, memref<1xi32>
// CHECK-NEXT:  affine.dma_wait %{{.*}}[%{{.*}}], %{{.*}} : memref<1xi32>
  affine.for %i = 0 to 100 {
    affine.for %j = %M to %N {
      %idy = affine.apply affine_map<(d1) [s0] -> (d1 + s0)>(%j)[%K]
      affine.load %A[%i, %idy] : memref<100 x 100 x f32>
    }
  }
  return
}

// -----

// CHECK-LABEL: func @dma_unknown_size
func @dma_unknown_size(%arg0: memref<?x?xf32>) {
  %M = dim %arg0, 0 : memref<? x ? x f32>
  %N = dim %arg0, 0 : memref<? x ? x f32>
  affine.for %i = 0 to %M {
    affine.for %j = 0 to %N {
      // If this loop nest isn't tiled, the access requires a non-constant DMA
      // size -- not yet implemented.
      // CHECK: %{{.*}} = affine.load %{{.*}}[%{{.*}}, %{{.*}}] : memref<?x?xf32>
      affine.load %arg0[%i, %j] : memref<? x ? x f32>
      // expected-error@-6 {{copy generation failed for one or more memref's in this block}}
    }
  }
  return
}

// -----

// CHECK-LABEL: func @dma_memref_3d
func @dma_memref_3d(%arg0: memref<1024x1024x1024xf32>) {
  affine.for %i = 0 to 1024 {
    affine.for %j = 0 to 1024 {
      affine.for %k = 0 to 1024 {
        %idx = affine.apply affine_map<(d0) -> (d0 mod 128)>(%i)
        %idy = affine.apply affine_map<(d0) -> (d0 mod 128)>(%j)
        %idz = affine.apply affine_map<(d0) -> (d0 mod 128)>(%k)
        // DMA with nested striding (or emulating with loop around strided DMA)
        // not yet implemented.
        // CHECK: %{{.*}} = affine.load %{{.*}}[%{{.*}}, %{{.*}}, %{{.*}}] : memref<1024x1024x1024xf32>
        %v = affine.load %arg0[%idx, %idy, %idz] : memref<1024 x 1024 x 1024 x f32>
        // expected-error@-10 {{copy generation failed for one or more memref's in this block}}
      }
    }
  }
  return
}

// -----

<<<<<<< HEAD
=======
// CHECK-DAG: [[MAP_PLUS_64:#map[0-9]+]] = affine_map<(d0) -> (d0 + 64)>
// CHECK-DAG: [[MAP_PLUS_128:#map[0-9]+]] = affine_map<(d0) -> (d0 + 128)>
// CHECK-DAG: [[MAP_PLUS_2:#map[0-9]+]] = affine_map<(d0) -> (d0 + 2)>
// CHECK-DAG: [[MAP_PLUS_192:#map[0-9]+]] = affine_map<(d0) -> (d0 + 192)>

>>>>>>> 9c24fca2
// The first load accesses ([2,258), [128,384))
// The second load accesses ([64,320), [2,258))
// The first store writes to ([2,258), [192,448))
// The second store writes to ([128,320), [2,258))
// The union of all these regions is of size 318 x 446 and has its origin at (2,
// 2), i.e., the window ([2,320), [2,448)) in the original space.

// CHECK-LABEL: func @multi_load_store_union() {
func @multi_load_store_union() {
  %A = alloc() : memref<512 x 512 x f32>
  affine.for %i = 0 to 256 {
    affine.for %j = 0 to 256 {
      %idx = affine.apply affine_map<(d0) -> (d0 + 64)>(%i)
      %idy = affine.apply affine_map<(d0) -> (d0 + 128)>(%j)
      %ishift = affine.apply affine_map<(d0) -> (d0 + 2)>(%i)
      %jshift = affine.apply affine_map<(d0) -> (d0 + 2)>(%j)

      %u = affine.load %A[%ishift, %idy] : memref<512 x 512 x f32>
      %v = affine.load %A[%idx, %jshift] : memref<512 x 512 x f32>

      %sidx = affine.apply affine_map<(d0) -> (d0 + 128)>(%i)
      %sidy = affine.apply affine_map<(d0) -> (d0 + 192)>(%j)

      affine.store %u, %A[%ishift, %sidy] : memref<512 x 512 x f32>
      affine.store %v, %A[%sidx, %jshift] : memref<512 x 512 x f32>
    }
  }
  return
}
// CHECK:       %{{.*}} = alloc() : memref<512x512xf32>
// CHECK-NEXT:  %{{.*}} = alloc() : memref<382x446xf32, 2>
// CHECK-NEXT:  %{{.*}} = alloc() : memref<1xi32>
// CHECK-NEXT:  affine.dma_start %{{.*}}[%{{.*}}, %{{.*}}], %{{.*}}[%{{.*}}, %{{.*}}], %{{.*}}[%{{.*}}], %{{.*}}, %{{.*}}, %{{.*}} : memref<512x512xf32>, memref<382x446xf32, 2>, memref<1xi32>
// CHECK-NEXT:  affine.dma_wait %{{.*}}[%{{.*}}], %{{.*}} : memref<1xi32>
// CHECK-NEXT:  %{{.*}} = alloc() : memref<1xi32>
// CHECK-NEXT:  affine.for %{{.*}} = 0 to 256 {
// CHECK-NEXT:    affine.for %{{.*}} = 0 to 256 {
// CHECK-NEXT:      %{{.*}} = affine.load %{{.*}}[%{{.*}}, %{{.*}} + 126] : memref<382x446xf32, 2>
// CHECK-NEXT:      %{{.*}} = affine.load %{{.*}}[%{{.*}} + 62, %{{.*}}] : memref<382x446xf32, 2>
// CHECK-NEXT:      affine.store %{{.*}}, %{{.*}}[%{{.*}}, %{{.*}} + 190] : memref<382x446xf32, 2>
// CHECK-NEXT:      affine.store %{{.*}}, %{{.*}}[%{{.*}} + 126, %{{.*}}] : memref<382x446xf32, 2>
// CHECK-NEXT:    }
// CHECK-NEXT:  }
// CHECK-NEXT:  affine.dma_start %{{.*}}[%{{.*}}, %{{.*}}], %{{.*}}[%{{.*}}, %{{.*}}], %{{.*}}[%{{.*}}], %{{.*}}, %{{.*}}, %{{.*}} : memref<382x446xf32, 2>, memref<512x512xf32>, memref<1xi32>
// CHECK-NEXT:  affine.dma_wait %{{.*}}[%{{.*}}], %{{.*}} : memref<1xi32>
// CHECK-NEXT:  dealloc %{{.*}} : memref<1xi32>
// CHECK-NEXT:  dealloc %{{.*}} : memref<1xi32>
// CHECK-NEXT:  dealloc %{{.*}} : memref<382x446xf32, 2>
// CHECK-NEXT:  return
// CHECK-NEXT:}

// -----

// CHECK-LABEL: func @dma_loop_straightline_interspersed() {
func @dma_loop_straightline_interspersed() {
  %c0 = constant 0 : index
  %c255 = constant 255 : index
  %A = alloc() : memref<256 x f32>
  %v = affine.load %A[%c0] : memref<256 x f32>
  affine.for %i = 1 to 255 {
    affine.load %A[%i] : memref<256 x f32>
  }
  %l = affine.load %A[%c255] : memref<256 x f32>
  affine.store %l, %A[%c0] : memref<256 x f32>
  return
}
// There are three regions here - the 'load' preceding the loop, the loop
// itself, and the operations appearing after the loop.
// CHECK:       %{{.*}} = alloc() : memref<256xf32>
// CHECK-NEXT:  %{{.*}} = alloc() : memref<1xf32, 2>
// CHECK-NEXT:  %{{.*}} = alloc() : memref<1xi32>
// CHECK-NEXT:  affine.dma_start %{{.*}}[%{{.*}}], %{{.*}}[%{{.*}}], %{{.*}}[%{{.*}}], %{{.*}} : memref<256xf32>, memref<1xf32, 2>, memref<1xi32>
// CHECK-NEXT:  affine.dma_wait %{{.*}}[%{{.*}}], %{{.*}} : memref<1xi32>
// CHECK-NEXT:  %{{.*}} = affine.load %{{.*}}[0] : memref<1xf32, 2>
// CHECK-NEXT:  dealloc %{{.*}} : memref<1xi32>
// CHECK-NEXT:  dealloc %{{.*}} : memref<1xf32, 2>
// CHECK-NEXT:  %{{.*}} = alloc() : memref<254xf32, 2>
// CHECK-NEXT:  %{{.*}} = alloc() : memref<1xi32>
// CHECK-NEXT:  affine.dma_start %{{.*}}[%{{.*}}], %{{.*}}[%{{.*}}], %{{.*}}[%{{.*}}], %{{.*}} : memref<256xf32>, memref<254xf32, 2>, memref<1xi32>
// CHECK-NEXT:  affine.dma_wait %{{.*}}[%{{.*}}], %{{.*}} : memref<1xi32>
// CHECK-NEXT:  affine.for %{{.*}} = 1 to 255 {
// CHECK-NEXT:    %{{.*}} = affine.load %{{.*}}[%{{.*}} - 1] : memref<254xf32, 2>
// CHECK-NEXT:  }
// CHECK-NEXT:  dealloc %{{.*}} : memref<1xi32>
// CHECK-NEXT:  dealloc %{{.*}} : memref<254xf32, 2>
// CHECK-NEXT:  %{{.*}} = alloc() : memref<256xf32, 2>
// CHECK-NEXT:  %{{.*}} = alloc() : memref<1xi32>
// CHECK-NEXT:  affine.dma_start %{{.*}}[%{{.*}}], %{{.*}}[%{{.*}}], %{{.*}}[%{{.*}}], %{{.*}} : memref<256xf32>, memref<256xf32, 2>, memref<1xi32>
// CHECK-NEXT:  affine.dma_wait %{{.*}}[%{{.*}}], %{{.*}} : memref<1xi32>
// CHECK-NEXT:  %{{.*}} = alloc() : memref<1xi32>
// CHECK-NEXT:  %{{.*}} = affine.load %{{.*}}[255] : memref<256xf32, 2>
// CHECK-NEXT:  affine.store %{{.*}}, %{{.*}}[0] : memref<256xf32, 2>
// CHECK-NEXT:  affine.dma_start %{{.*}}[%{{.*}}], %{{.*}}[%{{.*}}], %{{.*}}[%{{.*}}], %{{.*}} : memref<256xf32, 2>, memref<256xf32>, memref<1xi32>
// CHECK-NEXT:  affine.dma_wait %{{.*}}[%{{.*}}], %{{.*}} : memref<1xi32>
// CHECK-NEXT:  dealloc %{{.*}} : memref<1xi32>
// CHECK-NEXT:  dealloc %{{.*}} : memref<1xi32>
// CHECK-NEXT:  dealloc %{{.*}} : memref<256xf32, 2>
// CHECK-NEXT:  return

// -----

// CHECK-LABEL: func @dma_mixed_loop_blocks() {
func @dma_mixed_loop_blocks() {
  %c0 = constant 0 : index
  %A = alloc() : memref<256 x 256 x vector<8 x f32>>
  affine.for %i = 0 to 256 {
    %v = affine.load %A[%c0, %c0] : memref<256 x 256 x vector<8 x f32>>
    "foo"(%v) : (vector<8 x f32>) -> ()
    affine.for %j = 0 to 256 {
      %w = affine.load %A[%i, %j] : memref<256 x 256 x vector<8 x f32>>
      "bar"(%w) : (vector<8 x f32>) -> ()
    }
  }
  return
}
// CHECK-DAG:   [[MEM:%[0-9]+]] = alloc() : memref<256x256xvector<8xf32>>
// CHECK-DAG:   [[BUF:%[0-9]+]] = alloc() : memref<256x256xvector<8xf32>, 2>
// CHECK-DAG:   [[TAG:%[0-9]+]] = alloc() : memref<1xi32>
// CHECK:       affine.dma_start [[MEM]][%{{.*}}, %{{.*}}], [[BUF]][%{{.*}}, %{{.*}}], [[TAG]][%{{.*}}], %{{.*}} : memref<256x256xvector<8xf32>>, memref<256x256xvector<8xf32>, 2>, memref<1xi32>
// CHECK-NEXT:  affine.dma_wait [[TAG]][%{{.*}}], %{{.*}} : memref<1xi32>
// CHECK-NEXT:  affine.for %{{.*}} = 0 to 256 {
// CHECK:         %{{.*}} = affine.load [[BUF]][0, 0] : memref<256x256xvector<8xf32>, 2>
// CHECK:         affine.for %{{.*}} = 0 to 256 {
// CHECK-NEXT:      %{{.*}} = affine.load [[BUF]][%{{.*}}, %{{.*}}] : memref<256x256xvector<8xf32>, 2>

// -----

// CHECK-LABEL: func @relative_loop_bounds
func @relative_loop_bounds(%arg0: memref<1027xf32>) {
  affine.for %i0 = 0 to 1024 {
    affine.for %i2 = affine_map<(d0) -> (d0)>(%i0) to affine_map<(d0) -> (d0 + 4)>(%i0) {
      %0 = constant 0.0 : f32
      affine.store %0, %arg0[%i2] : memref<1027xf32>
    }
  }
  return
}
// CHECK:      [[BUF:%[0-9]+]] = alloc() : memref<1027xf32, 2>
// CHECK-NEXT: [[MEM:%[0-9]+]] = alloc() : memref<1xi32>
// CHECK-NEXT: affine.for %{{.*}} = 0 to 1024 {
// CHECK-NEXT:    affine.for %{{.*}} = {{#map[0-9]+}}(%{{.*}}) to {{#map[0-9]+}}(%{{.*}}) {
// CHECK-NEXT:      affine.store %{{.*}}, [[BUF]][%{{.*}}] : memref<1027xf32, 2>
// CHECK-NEXT:    }
// CHECK-NEXT:  }
// CHECK-NEXT:  affine.dma_start [[BUF]][%{{.*}}], %{{.*}}[%{{.*}}], [[MEM]][%{{.*}}], %{{.*}}  : memref<1027xf32, 2>, memref<1027xf32>, memref<1xi32>
// CHECK-NEXT:  affine.dma_wait [[MEM]][%{{.*}}], %{{.*}} : memref<1xi32>

// -----

<<<<<<< HEAD
=======
// CHECK-DAG: [[MAP_READ_OFFSET:#map[0-9]+]] = affine_map<(d0) -> (d0 + 100)>
// CHECK-DAG: [[MAP_WRITE_OFFSET:#map[0-9]+]] = affine_map<(d0) -> (d0 + 25)>

>>>>>>> 9c24fca2
func @test_read_write_region_union() {
  %0 = alloc() : memref<256xf32>
  affine.for %i0 = 0 to 10 {
    // memref dims:  [0, 256)
    // read region:  [100, 110)
    // write region: [25, 35)
    // union region: [25, 110)
    %a0 = affine.apply affine_map<(d0) -> (d0 + 100)>(%i0)
    %a1 = affine.apply affine_map<(d0) -> (d0 + 25)>(%i0)
    %1 = affine.load %0[%a0] : memref<256xf32>
    affine.store %1, %0[%a1] : memref<256xf32>
  }
  return
}

// CHECK:       %{{.*}} = alloc() : memref<256xf32>
// CHECK-NEXT:  %{{.*}} = alloc() : memref<85xf32, 2>
// CHECK-NEXT:  %{{.*}} = alloc() : memref<1xi32>
// CHECK-NEXT:  affine.dma_start %{{.*}}[%{{.*}}], %{{.*}}[%{{.*}}], %{{.*}}[%{{.*}}], %{{.*}} : memref<256xf32>, memref<85xf32, 2>, memref<1xi32>
// CHECK-NEXT:  affine.dma_wait %{{.*}}[%{{.*}}], %{{.*}} : memref<1xi32>
// CHECK-NEXT:  %{{.*}} = alloc() : memref<1xi32>
// CHECK-NEXT:  affine.for %{{.*}} = 0 to 10 {
// CHECK-NEXT:    %{{.*}} = affine.load %{{.*}}[%{{.*}} + 75] : memref<85xf32, 2>
// CHECK-NEXT:    affine.store %{{.*}}, %{{.*}}[%{{.*}}] : memref<85xf32, 2>
// CHECK-NEXT:  }
// CHECK-NEXT:  affine.dma_start %{{.*}}[%{{.*}}], %{{.*}}[%{{.*}}], %{{.*}}[%{{.*}}], %{{.*}} : memref<85xf32, 2>, memref<256xf32>, memref<1xi32>
// CHECK-NEXT:  affine.dma_wait %{{.*}}[%{{.*}}], %{{.*}} : memref<1xi32>

// -----

// This should create a buffer of size 2 affine.for %arg2.

#map_lb = affine_map<(d0) -> (d0)>
#map_ub = affine_map<(d0) -> (d0 + 3)>
#map_acc = affine_map<(d0) -> (d0 floordiv 8)>
// CHECK-LABEL: func @test_analysis_util
func @test_analysis_util(%arg0: memref<4x4x16x1xf32>, %arg1: memref<144x9xf32>, %arg2: memref<2xf32>) -> (memref<144x9xf32>, memref<2xf32>) {
  %c0 = constant 0 : index
  %0 = alloc() : memref<64x1xf32>
  %1 = alloc() : memref<144x4xf32>
  %2 =  constant 0.0 : f32
  affine.for %i8 = 0 to 9 step 3 {
    affine.for %i9 = #map_lb(%i8) to #map_ub(%i8) {
      affine.for %i17 = 0 to 64 {
        %23 = affine.apply #map_acc(%i9)
        %25 = affine.load %arg2[%23] : memref<2xf32>
        %26 = affine.apply #map_lb(%i17)
        %27 = affine.load %0[%26, %c0] : memref<64x1xf32>
        affine.store %27, %arg2[%23] : memref<2xf32>
      }
    }
  }
  return %arg1, %arg2 : memref<144x9xf32>, memref<2xf32>
}
// CHECK:       affine.for %{{.*}} = 0 to 9 step 3 {
// CHECK:         [[BUF:%[0-9]+]] = alloc() : memref<2xf32, 2>
// CHECK:         affine.dma_start %{{.*}}[%{{.*}} floordiv 8], [[BUF]]
// CHECK:         affine.dma_wait %{{.*}}[%{{.*}}], %{{.*}} : memref<1xi32>
// CHECK:         affine.for %{{.*}} =

// ----

#map3 = affine_map<(d0) -> (d0)>
#map12 = affine_map<(d0) -> (d0 + 3)>
#map14 = affine_map<(d0, d1) -> ((d0 + d1 * 72) floordiv 2304 + ((((d0 + d1 * 72) mod 2304) mod 1152) mod 9) floordiv 3)>
#map15 = affine_map<(d0, d1) -> ((d0 + d1 * 72) mod 2304 - (((d0 + d1 * 72) mod 2304) floordiv 1152) * 1151 - ((((d0 + d1 * 72) mod 2304) mod 1152) floordiv 9) * 9 - (((((d0 + d1 * 72) mod 2304) mod 1152) mod 9) floordiv 3) * 3)>
#map16 = affine_map<(d0, d1) -> (((((d0 + d1 * 72) mod 2304) mod 1152) floordiv 9) floordiv 8)>
// Test for test case in b/128303048 #4.
func @test_memref_bounds(%arg0: memref<4x4x16x1xvector<8x128xf32>>, %arg1: memref<144x9xvector<8x128xf32>>, %arg2: memref<2xvector<8x128xf32>>) -> (memref<144x9xvector<8x128xf32>>, memref<2xvector<8x128xf32>>) {
  %c0 = constant 0 : index
  affine.for %i8 = 0 to 9 step 3 {
    affine.for %i9 = #map3(%i8) to #map12(%i8) {
      affine.for %i10 = 0 to 64 {
        %10 = affine.apply #map14(%i9, %i10)
        %11 = affine.apply #map15(%i9, %i10)
        %12 = affine.apply #map16(%i9, %i10)
        %13 = affine.load %arg0[%10, %11, %12, %c0] : memref<4x4x16x1xvector<8x128xf32>>
      }
    }
  }
  return %arg1, %arg2 : memref<144x9xvector<8x128xf32>>, memref<2xvector<8x128xf32>>
}

// CHECK:       %{{.*}} = alloc() : memref<4x4x16x1xvector<8x128xf32>, 2>
// CHECK-NEXT:  %{{.*}} = alloc() : memref<1xi32>
// CHECK-NEXT:  affine.dma_start %{{.*}}[%{{.*}}, %{{.*}}, %{{.*}}, %{{.*}}], %{{.*}}[%{{.*}}, %{{.*}}, %{{.*}}, %{{.*}}], %{{.*}}[%{{.*}}], %{{.*}} : memref<4x4x16x1xvector<8x128xf32>>, memref<4x4x16x1xvector<8x128xf32>, 2>, memref<1xi32>
// CHECK-NEXT:  affine.dma_wait %{{.*}}[%{{.*}}], %{{.*}} : memref<1xi32>

// -----

// Since the fast memory size is 4 KB, DMA generation will happen right under
// %i0.

// FAST-MEM-16KB-LABEL: func @load_store_same_memref
func @load_store_same_memref(%arg0: memref<256x1024xf32>) {
  // FAST-MEM-16KB:  affine.for %{{.*}} = 0 to 256 step 4
  affine.for %i0 = 0 to 256 step 4 {
    // FAST-MEM-16KB: [[BUF:%[0-9]+]] = alloc() : memref<4x1024xf32, 2>
    // FAST-MEM-16KB:    affine.dma_start %{{.*}}
    // FAST-MEM-16KB-NEXT: affine.dma_wait
    // FAST-MEM-16KB:  affine.for %{{.*}}
    affine.for %i1 = 0 to 1024 step 4 {
      // FAST-MEM-16KB:  affine.for %{{.*}}
      affine.for %i2 = affine_map<(d0) -> (d0)>(%i0) to affine_map<(d0) -> (d0 + 4)>(%i0) {
        // FAST-MEM-16KB:  affine.for %{{.*}}
        affine.for %i3 = affine_map<(d0) -> (d0)>(%i1) to affine_map<(d0) -> (d0 + 4)>(%i1) {
          %3 = affine.load %arg0[%i2, %i3] : memref<256x1024xf32>
          %4 = mulf %3, %3 : f32
          affine.store %4, %arg0[%i2, %i3] : memref<256x1024xf32>
        } // FAST-MEM-16KB: }
      } // FAST-MEM-16KB: }
    } // FAST-MEM-16KB: }
    // FAST-MEM-16KB:    affine.dma_start [[BUF]]
    // FAST-MEM-16KB-NEXT: affine.dma_wait
  }
  return
}

// -----

// This a 3-d loop nest tiled by 4 x 4 x 4. Under %i, %j, %k, the size of a
// tile of arg0, arg1, and arg2 accessed is 4 KB (each), i.e., 12 KB in total.
// With fast mem capacity set to 16 KB, the DMAs if placed under %k will fit.
// However, the region of arg2 accessed is invariant w.r.t the %k loop unlike
// %arg0 and %arg1. So, its DMA can be hoisted one level up and placed under
// %j, while the DMAs for arg0 and arg1 appear right under the %k loop.

#map0 = affine_map<(d0) -> (d0)>
#map1 = affine_map<(d0) -> (d0 + 4)>
// FAST-MEM-16KB-LABEL: func @simple_matmul
func @simple_matmul(%arg0: memref<8x8xvector<64xf32>>, %arg1: memref<8x8xvector<64xf32>>, %arg2: memref<8x8xvector<64xf32>>) -> memref<8x8xvector<64xf32>> {
  affine.for %i = 0 to 8 step 4 {
    affine.for %j = 0 to 8 step 4 {
      affine.for %k = 0 to 8 step 4 {
        affine.for %ii = #map0(%i) to #map1(%i) {
          affine.for %jj = #map0(%j) to #map1(%j) {
            affine.for %kk = #map0(%k) to #map1(%k) {
              %5 = affine.load %arg0[%ii, %kk] : memref<8x8xvector<64xf32>>
              %6 = affine.load %arg1[%kk, %jj] : memref<8x8xvector<64xf32>>
              %7 = affine.load %arg2[%ii, %jj] : memref<8x8xvector<64xf32>>
              %8 = mulf %5, %6 : vector<64xf32>
              %9 = addf %7, %8 : vector<64xf32>
              affine.store %9, %arg2[%ii, %jj] : memref<8x8xvector<64xf32>>
            }
          }
        }
      }
    }
  }
  return %arg2 : memref<8x8xvector<64xf32>>
}
// FAST-MEM-16KB: affine.for %{{.*}} = 0 to 8 step 4 {
// FAST-MEM-16KB:   affine.for %{{.*}} = 0 to 8 step 4 {
// FAST-MEM-16KB:     affine.dma_start %{{.*}}
// FAST-MEM-16KB:     affine.dma_wait
// FAST-MEM-16KB:     affine.for %{{.*}} = 0 to 8 step 4 {
// FAST-MEM-16KB:       affine.dma_start %{{.*}}
// FAST-MEM-16KB:       affine.dma_wait
// FAST-MEM-16KB:       affine.dma_start %{{.*}}
// FAST-MEM-16KB:       affine.dma_wait
// FAST-MEM-16KB:       affine.for %{{.*}} = #map{{[0-9]+}}(%{{.*}}) to #map{{[0-9]+}}(%{{.*}}) {
// FAST-MEM-16KB-NEXT:    affine.for %{{.*}} = #map{{[0-9]+}}(%{{.*}}) to #map{{[0-9]+}}(%{{.*}}) {
// FAST-MEM-16KB-NEXT:      affine.for %{{.*}} = #map{{[0-9]+}}(%{{.*}}) to #map{{[0-9]+}}(%{{.*}}) {
// FAST-MEM-16KB:           }
// FAST-MEM-16KB:         }
// FAST-MEM-16KB:       }
// FAST-MEM-16KB:     }
// FAST-MEM-16KB:     affine.dma_start %{{.*}}[%{{.*}}, %{{.*}}], %{{.*}}
// FAST-MEM-16KB:     affine.dma_wait<|MERGE_RESOLUTION|>--- conflicted
+++ resolved
@@ -13,12 +13,7 @@
 // -----
 
 // Index of the buffer for the second DMA is remapped.
-<<<<<<< HEAD
-// CHECK-DAG: [[MAP0:#map[0-9]+]] = (d0) -> (d0)
-=======
-// CHECK-DAG: [[MAP_PLUS_256:#map[0-9]+]] = affine_map<(d0) -> (d0 + 256)>
 // CHECK-DAG: [[MAP0:#map[0-9]+]] = affine_map<(d0) -> (d0)>
->>>>>>> 9c24fca2
 
 // CHECK-LABEL: func @loop_nest_1d() {
 func @loop_nest_1d() {
@@ -230,11 +225,6 @@
 
 // -----
 
-<<<<<<< HEAD
-=======
-// CHECK-DAG: [[MAP_SYM_SHIFT:#map[0-9]+]] = affine_map<(d0, d1)[s0, s1] -> (d1 + s0 + s1)>
-
->>>>>>> 9c24fca2
 // CHECK-LABEL: func @dma_with_symbolic_accesses
 func @dma_with_symbolic_accesses(%A : memref<100x100xf32>, %M : index) {
   %N = constant 9 : index
@@ -318,14 +308,6 @@
 
 // -----
 
-<<<<<<< HEAD
-=======
-// CHECK-DAG: [[MAP_PLUS_64:#map[0-9]+]] = affine_map<(d0) -> (d0 + 64)>
-// CHECK-DAG: [[MAP_PLUS_128:#map[0-9]+]] = affine_map<(d0) -> (d0 + 128)>
-// CHECK-DAG: [[MAP_PLUS_2:#map[0-9]+]] = affine_map<(d0) -> (d0 + 2)>
-// CHECK-DAG: [[MAP_PLUS_192:#map[0-9]+]] = affine_map<(d0) -> (d0 + 192)>
-
->>>>>>> 9c24fca2
 // The first load accesses ([2,258), [128,384))
 // The second load accesses ([64,320), [2,258))
 // The first store writes to ([2,258), [192,448))
@@ -475,12 +457,6 @@
 
 // -----
 
-<<<<<<< HEAD
-=======
-// CHECK-DAG: [[MAP_READ_OFFSET:#map[0-9]+]] = affine_map<(d0) -> (d0 + 100)>
-// CHECK-DAG: [[MAP_WRITE_OFFSET:#map[0-9]+]] = affine_map<(d0) -> (d0 + 25)>
-
->>>>>>> 9c24fca2
 func @test_read_write_region_union() {
   %0 = alloc() : memref<256xf32>
   affine.for %i0 = 0 to 10 {
