--- conflicted
+++ resolved
@@ -115,7 +115,6 @@
 
 // -----
 
-<<<<<<< HEAD
 // Test symbol restrictions with ops isolated from above.
 
 // CHECK-LABEL: func @valid_symbol_isolated_region
@@ -128,7 +127,10 @@
     affine.for %i = %l to %n {
     }
     return
-=======
+  }
+  return
+}
+
 // CHECK-LABEL: @parallel
 // CHECK-SAME: (%[[N:.*]]: index)
 func @parallel(%N : index) {
@@ -137,7 +139,6 @@
     // CHECK-NEXT: affine.parallel (%{{.*}}, %{{.*}}) = (%[[I0]], %[[J0]]) to (%[[I0]] + 10, %[[J0]] + 10)
     affine.parallel (%i1, %j1) = (%i0, %j0) to (%i0 + 10, %j0 + 10) {
     }
->>>>>>> 07d2cdae
   }
   return
 }