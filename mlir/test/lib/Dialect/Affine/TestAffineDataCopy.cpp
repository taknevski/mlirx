--- conflicted
+++ resolved
@@ -77,12 +77,8 @@
                                    /*slowMemorySpace=*/0,
                                    /*fastMemorySpace=*/0,
                                    /*tagMemorySpace=*/0,
-<<<<<<< HEAD
                                    /*fastMemCapacityBytes=*/32 * 1024 * 1024UL,
                                    /*fastBufLayout*/{}};
-=======
-                                   /*fastMemCapacityBytes=*/32 * 1024 * 1024UL};
->>>>>>> 0a55d3f5
   DenseSet<Operation *> copyNests;
   if (clMemRefFilter) {
     affineDataCopyGenerate(loopNest, copyOptions, load.getMemRef(), copyNests);
