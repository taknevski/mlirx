--- conflicted
+++ resolved
@@ -840,21 +840,21 @@
   return
 }
 
-<<<<<<< HEAD
 // CHECK-LABEL: func @return_in_op_with_region
 func @return_in_op_with_region() {
   "foo.region"() ({
     %c9 = constant 9 : i32
     return %c9 : i32
   }): () -> (i32)
-=======
+  return
+}
+
 // CHECK-LABEL: func @unranked_tensor_load_store
 func @unranked_tensor_load_store(%0 : memref<*xi32>) {
   // CHECK: %[[TENSOR:.*]] = tensor_load %[[MEMREF:.*]] : memref<*xi32>
   %1 = tensor_load %0 : memref<*xi32>
   // CHECK: tensor_store %[[TENSOR]], %[[MEMREF]] : memref<*xi32>
   tensor_store %1, %0 : memref<*xi32>
->>>>>>> fb943696
   return
 }
 
