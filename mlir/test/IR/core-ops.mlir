--- conflicted
+++ resolved
@@ -733,7 +733,6 @@
   return
 }
 
-<<<<<<< HEAD
 // CHECK-LABEL: func @memref_shape_cast
 func @memref_shape_cast(%arg0: memref<60x8xf32>, %arg1: memref<?x?xf32>) -> memref<60x2xvector<4xf32>> {
   // CHECK: {{.*}} = memref_shape_cast %arg0 : memref<60x8xf32> to memref<60x2xvector<4xf32>>
@@ -742,12 +741,11 @@
   %1 = memref_shape_cast %arg1 : memref<?x?xf32> to memref<?x?xvector<4xf32>>
   return %0 : memref<60x2xvector<4xf32>>
 }
-=======
+
 // Check that unranked memrefs with non-default memory space roundtrip
 // properly.
 // CHECK-LABEL: @unranked_memref_roundtrip(memref<*xf32, 4>)
 func @unranked_memref_roundtrip(memref<*xf32, 4>)
->>>>>>> 7ea0ee30
 
 // CHECK-LABEL: func @memref_view(%arg0
 func @memref_view(%arg0 : index, %arg1 : index, %arg2 : index) {
