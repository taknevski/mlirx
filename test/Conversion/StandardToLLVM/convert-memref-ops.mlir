--- conflicted
+++ resolved
@@ -365,29 +365,28 @@
   return
 }
 
-<<<<<<< HEAD
-// CHECK-LABEL: func @memref_shape_cast(%arg0: !llvm<"{ float*, i64, [2 x i64], [2 x i64] }*">) -> !llvm<"{ <16 x float>*, i64, [1 x i64], [1 x i64] }">
+// CHECK-LABEL: func @memref_shape_cast(%arg0: !llvm<"{ float*, float*, i64, [2 x i64], [2 x i64] }*">) -> !llvm<"{ <16 x float>*, <16 x float>*, i64, [1 x i64], [1 x i64] }">
 func @memref_shape_cast(%M : memref<42x16xf32>) -> memref<42xvector<16xf32>> {
-// CHECK-NEXT:   %0 = llvm.load %arg0 : !llvm<"{ float*, i64, [2 x i64], [2 x i64] }*">
-// CHECK-NEXT:   %1 = llvm.extractvalue %0[0 : index] : !llvm<"{ float*, i64, [2 x i64], [2 x i64] }">
-// CHECK-NEXT:   %2 = llvm.bitcast %1 : !llvm<"float*"> to !llvm<"<16 x float>*">
-// CHECK-NEXT:   %3 = llvm.mlir.undef : !llvm<"{ <16 x float>*, i64, [1 x i64], [1 x i64] }">
-// CHECK-NEXT:   %4 = llvm.insertvalue %2, %3[0 : index] : !llvm<"{ <16 x float>*, i64, [1 x i64], [1 x i64] }">
-// CHECK-NEXT:   %5 = llvm.mlir.constant(0 : index) : !llvm.i64
-// CHECK-NEXT:   %6 = llvm.insertvalue %5, %4[1 : index] : !llvm<"{ <16 x float>*, i64, [1 x i64], [1 x i64] }">
-// CHECK-NEXT:   %7 = llvm.mlir.constant(42 : index) : !llvm.i64
-// CHECK-NEXT:   %8 = llvm.mlir.constant(1 : index) : !llvm.i64
-// CHECK-NEXT:   %9 = llvm.insertvalue %7, %6[2, 0] : !llvm<"{ <16 x float>*, i64, [1 x i64], [1 x i64] }">
-// CHECK-NEXT:   %10 = llvm.insertvalue %8, %9[3, 0] : !llvm<"{ <16 x float>*, i64, [1 x i64], [1 x i64] }">
-// CHECK-NEXT:   llvm.return %10 : !llvm<"{ <16 x float>*, i64, [1 x i64], [1 x i64] }">
+// CHECK-NEXT:   %0 = llvm.load %arg0 : !llvm<"{ float*, float*, i64, [2 x i64], [2 x i64] }*">
+// CHECK-NEXT:   %1 = llvm.mlir.undef : !llvm<"{ <16 x float>*, <16 x float>*, i64, [1 x i64], [1 x i64] }">
+// CHECK-NEXT:   %2 = llvm.extractvalue %0[0] : !llvm<"{ float*, float*, i64, [2 x i64], [2 x i64] }">
+// CHECK-NEXT:   %3 = llvm.bitcast %2 : !llvm<"float*"> to !llvm<"<16 x float>*">
+// CHECK-NEXT:   %4 = llvm.insertvalue %3, %1[0 : index] : !llvm<"{ <16 x float>*, <16 x float>*, i64, [1 x i64], [1 x i64] }">
+// CHECK-NEXT:   %5 = llvm.extractvalue %0[1] : !llvm<"{ float*, float*, i64, [2 x i64], [2 x i64] }">
+// CHECK-NEXT:   %6 = llvm.bitcast %5 : !llvm<"float*"> to !llvm<"<16 x float>*">
+// CHECK-NEXT:   %7 = llvm.insertvalue %6, %4[1 : index] : !llvm<"{ <16 x float>*, <16 x float>*, i64, [1 x i64], [1 x i64] }">
+// CHECK-NEXT:   %8 = llvm.mlir.constant(0 : index) : !llvm.i64
+// CHECK-NEXT:   %9 = llvm.insertvalue %8, %7[2 : index] : !llvm<"{ <16 x float>*, <16 x float>*, i64, [1 x i64], [1 x i64] }">
+// CHECK-NEXT:   %10 = llvm.mlir.constant(42 : index) : !llvm.i64
+// CHECK-NEXT:   %11 = llvm.mlir.constant(1 : index) : !llvm.i64
+// CHECK-NEXT:   %12 = llvm.insertvalue %10, %9[3, 0] : !llvm<"{ <16 x float>*, <16 x float>*, i64, [1 x i64], [1 x i64] }">
+// CHECK-NEXT:   %13 = llvm.insertvalue %11, %12[4, 0] : !llvm<"{ <16 x float>*, <16 x float>*, i64, [1 x i64], [1 x i64] }">
+// CHECK-NEXT:   llvm.return %13 : !llvm<"{ <16 x float>*, <16 x float>*, i64, [1 x i64], [1 x i64] }">
   %MV = memref_shape_cast %M : memref<42x16xf32> to memref<42xvector<16xf32>>
   return %MV : memref<42xvector<16xf32>>
 }
 
-// CHECK-LABEL: func @mixed_memref_dim(%arg0: !llvm<"{ float*, i64, [5 x i64], [5 x i64] }*">) {
-=======
 // CHECK-LABEL: func @mixed_memref_dim(%arg0: !llvm<"{ float*, float*, i64, [5 x i64], [5 x i64] }*">) {
->>>>>>> 1615e0bf
 func @mixed_memref_dim(%mixed : memref<42x?x?x13x?xf32>) {
 //  CHECK-NEXT:  %[[ld:.*]] = llvm.load %{{.*}} : !llvm<"{ float*, float*, i64, [5 x i64], [5 x i64] }*">
 //  CHECK-NEXT:  llvm.mlir.constant(42 : index) : !llvm.i64
